// Copyright 2021 Gravitational, Inc
//
// Licensed under the Apache License, Version 2.0 (the "License");
// you may not use this file except in compliance with the License.
// You may obtain a copy of the License at
//
//      http://www.apache.org/licenses/LICENSE-2.0
//
// Unless required by applicable law or agreed to in writing, software
// distributed under the License is distributed on an "AS IS" BASIS,
// WITHOUT WARRANTIES OR CONDITIONS OF ANY KIND, either express or implied.
// See the License for the specific language governing permissions and
// limitations under the License.

syntax = "proto3";

package events;

import "gogoproto/gogo.proto";
import "google/protobuf/struct.proto";
import "google/protobuf/timestamp.proto";
import "google/protobuf/wrappers.proto";
import "teleport/legacy/types/types.proto";
import "teleport/legacy/types/wrappers/wrappers.proto";

option go_package = "github.com/gravitational/teleport/api/types/events";
option (gogoproto.goproto_getters_all) = false;
option (gogoproto.marshaler_all) = true;
option (gogoproto.unmarshaler_all) = true;

// Metadata is a common event metadata
message Metadata {
  // Index is a monotonicaly incremented index in the event sequence
  int64 Index = 1 [(gogoproto.jsontag) = "ei"];

  // Type is the event type
  string Type = 2 [(gogoproto.jsontag) = "event"];

  // ID is a unique event identifier
  string ID = 3 [(gogoproto.jsontag) = "uid,omitempty"];

  // Code is a unique event code
  string Code = 4 [(gogoproto.jsontag) = "code,omitempty"];

  // Time is event time
  google.protobuf.Timestamp Time = 5 [
    (gogoproto.stdtime) = true,
    (gogoproto.nullable) = false,
    (gogoproto.jsontag) = "time"
  ];

  // ClusterName identifies the originating teleport cluster
  string ClusterName = 6 [(gogoproto.jsontag) = "cluster_name,omitempty"];
}

// SesssionMetadata is a common session event metadata
message SessionMetadata {
  // SessionID is a unique UUID of the session.
  string SessionID = 1 [(gogoproto.jsontag) = "sid"];
  // WithMFA is a UUID of an MFA device used to start this session.
  string WithMFA = 2 [(gogoproto.jsontag) = "with_mfa,omitempty"];
}

// UserMetadata is a common user event metadata
message UserMetadata {
  // User is teleport user name
  string User = 1 [(gogoproto.jsontag) = "user,omitempty"];

  // Login is OS login
  string Login = 2 [(gogoproto.jsontag) = "login,omitempty"];

  // Impersonator is a user acting on behalf of another user
  string Impersonator = 3 [(gogoproto.jsontag) = "impersonator,omitempty"];

  // AWSRoleARN is AWS IAM role user assumes when accessing AWS console.
  string AWSRoleARN = 4 [(gogoproto.jsontag) = "aws_role_arn,omitempty"];

  // AzureIdentity is the Azure identity to assume when accessing Azure API.
  string AzureIdentity = 6 [(gogoproto.jsontag) = "azure_identity,omitempty"];

  // AccessRequests are the IDs of access requests created by the user
  repeated string AccessRequests = 5 [(gogoproto.jsontag) = "access_requests,omitempty"];
}

// Server is a server metadata
message ServerMetadata {
  // ServerNamespace is a namespace of the server event
  string ServerNamespace = 1 [(gogoproto.jsontag) = "namespace,omitempty"];

  // ServerID is the UUID of the server the session occurred on.
  string ServerID = 2 [(gogoproto.jsontag) = "server_id"];

  // ServerHostname is the hostname of the server the session occurred on.
  string ServerHostname = 3 [(gogoproto.jsontag) = "server_hostname,omitempty"];

  // ServerAddr is the address of the server the session occurred on.
  string ServerAddr = 4 [(gogoproto.jsontag) = "server_addr,omitempty"];

  // ServerLabels are the labels (static and dynamic) of the server the
  // session occurred on.
  map<string, string> ServerLabels = 5 [
    (gogoproto.nullable) = false,
    (gogoproto.jsontag) = "server_labels,omitempty"
  ];

  // ForwardedBy tells us if the metadata was sent by the node itself or by another node in it's
  // place. We can't verify emit permissions fully for these events so care should be taken with
  // them.
  string ForwardedBy = 6 [(gogoproto.jsontag) = "forwarded_by,omitempty"];
}

// Connection contains connection info
message ConnectionMetadata {
  // LocalAddr is a target address on the host
  string LocalAddr = 1 [(gogoproto.jsontag) = "addr.local,omitempty"];

  // RemoteAddr is a client (user's) address
  string RemoteAddr = 2 [(gogoproto.jsontag) = "addr.remote,omitempty"];

  // Protocol specifies protocol that was captured
  string Protocol = 3 [(gogoproto.jsontag) = "proto,omitempty"];
}

// ClientMetadata identifies the originating client for an event.
message ClientMetadata {
  // UserAgent identifies the type of client that attempted the event.
  string UserAgent = 1 [(gogoproto.jsontag) = "user_agent,omitempty"];
}

// KubernetesClusterMetadata contains common metadata for kubernetes-related
// events.
message KubernetesClusterMetadata {
  // KubernetesCluster is a kubernetes cluster name.
  string KubernetesCluster = 1 [(gogoproto.jsontag) = "kubernetes_cluster,omitempty"];
  // KubernetesUsers is a list of kubernetes usernames for the user.
  repeated string KubernetesUsers = 2 [(gogoproto.jsontag) = "kubernetes_users,omitempty"];
  // KubernetesGroups is a list of kubernetes groups for the user.
  repeated string KubernetesGroups = 3 [(gogoproto.jsontag) = "kubernetes_groups,omitempty"];
  // KubernetesLabels are the labels (static and dynamic) of the kubernetes cluster the
  // session occurred on.
  map<string, string> KubernetesLabels = 4 [(gogoproto.jsontag) = "kubernetes_labels,omitempty"];
}

// KubernetesPodMetadata contains common metadata for kubernetes pod-related
// events.
message KubernetesPodMetadata {
  // KubernetesPodName is the name of the pod.
  string KubernetesPodName = 1 [(gogoproto.jsontag) = "kubernetes_pod_name,omitempty"];
  // KubernetesPodNamespace is the namespace of the pod.
  string KubernetesPodNamespace = 2 [(gogoproto.jsontag) = "kubernetes_pod_namespace,omitempty"];
  // KubernetesContainerName is the name of the container within the pod.
  string KubernetesContainerName = 3 [(gogoproto.jsontag) = "kubernetes_container_name,omitempty"];
  // KubernetesContainerImage is the image of the container within the pod.
  string KubernetesContainerImage = 4 [(gogoproto.jsontag) = "kubernetes_container_image,omitempty"];
  // KubernetesNodeName is the node that runs the pod.
  string KubernetesNodeName = 5 [(gogoproto.jsontag) = "kubernetes_node_name,omitempty"];
}

// SessionStart is a session start event
message SessionStart {
  // Metadata is a common event metadata
  Metadata Metadata = 1 [
    (gogoproto.nullable) = false,
    (gogoproto.embed) = true,
    (gogoproto.jsontag) = ""
  ];

  // User is a common user event metadata
  UserMetadata User = 2 [
    (gogoproto.nullable) = false,
    (gogoproto.embed) = true,
    (gogoproto.jsontag) = ""
  ];

  // SessionMetadata is a common event session metadata
  SessionMetadata Session = 3 [
    (gogoproto.nullable) = false,
    (gogoproto.embed) = true,
    (gogoproto.jsontag) = ""
  ];

  // ServerMetadata is a common server metadata
  ServerMetadata Server = 4 [
    (gogoproto.nullable) = false,
    (gogoproto.embed) = true,
    (gogoproto.jsontag) = ""
  ];

  // ConnectionMetadata holds information about the connection
  ConnectionMetadata Connection = 5 [
    (gogoproto.nullable) = false,
    (gogoproto.embed) = true,
    (gogoproto.jsontag) = ""
  ];

  // TerminalSize is expressed as 'W:H'
  string TerminalSize = 6 [(gogoproto.jsontag) = "size,omitempty"];

  // KubernetesCluster has information about a kubernetes cluster, if
  // applicable.
  KubernetesClusterMetadata KubernetesCluster = 7 [
    (gogoproto.nullable) = false,
    (gogoproto.embed) = true,
    (gogoproto.jsontag) = ""
  ];

  // KubernetesPod has information about a kubernetes pod, if applicable.
  KubernetesPodMetadata KubernetesPod = 8 [
    (gogoproto.nullable) = false,
    (gogoproto.embed) = true,
    (gogoproto.jsontag) = ""
  ];

  // InitialCommand is the command used to start this session.
  repeated string InitialCommand = 9 [(gogoproto.jsontag) = "initial_command,omitempty"];

  // SessionRecording is the type of session recording.
  string SessionRecording = 10 [(gogoproto.jsontag) = "session_recording,omitempty"];

  // AccessRequests used to be here, it is now part of UserMetadata
  reserved "AccessRequests";
  reserved 11;
  // reserved jsontag "access_requests"
}

// SessionJoin emitted when another user joins a session
message SessionJoin {
  // Metadata is a common event metadata
  Metadata Metadata = 1 [
    (gogoproto.nullable) = false,
    (gogoproto.embed) = true,
    (gogoproto.jsontag) = ""
  ];

  // User is a common user event metadata
  UserMetadata User = 2 [
    (gogoproto.nullable) = false,
    (gogoproto.embed) = true,
    (gogoproto.jsontag) = ""
  ];

  // SessionMetadata is a common event session metadata
  SessionMetadata Session = 3 [
    (gogoproto.nullable) = false,
    (gogoproto.embed) = true,
    (gogoproto.jsontag) = ""
  ];

  // ServerMetadata is a common server metadata
  ServerMetadata Server = 4 [
    (gogoproto.nullable) = false,
    (gogoproto.embed) = true,
    (gogoproto.jsontag) = ""
  ];

  // ConnectionMetadata holds information about the connection
  ConnectionMetadata Connection = 5 [
    (gogoproto.nullable) = false,
    (gogoproto.embed) = true,
    (gogoproto.jsontag) = ""
  ];

  // KubernetesCluster has information about a kubernetes cluster, if
  // applicable.
  KubernetesClusterMetadata KubernetesCluster = 6 [
    (gogoproto.nullable) = false,
    (gogoproto.embed) = true,
    (gogoproto.jsontag) = ""
  ];
}

// SessionPrint event happens every time a write occurs to
// temirnal I/O during a session
message SessionPrint {
  // Metadata is a common event metadata
  Metadata Metadata = 1 [
    (gogoproto.nullable) = false,
    (gogoproto.embed) = true,
    (gogoproto.jsontag) = ""
  ];

  // ChunkIndex is a monotonicaly incremented index for ordering print events
  int64 ChunkIndex = 2 [(gogoproto.jsontag) = "ci"];

  // Data is data transferred, it is not marshaled to JSON format
  bytes Data = 3 [
    (gogoproto.nullable) = true,
    (gogoproto.jsontag) = "-"
  ];

  // Bytes says how many bytes have been written into the session
  // during "print" event
  int64 Bytes = 4 [(gogoproto.jsontag) = "bytes"];

  // DelayMilliseconds is the delay in milliseconds from the start of the session
  int64 DelayMilliseconds = 5 [(gogoproto.jsontag) = "ms"];

  // Offset is the offset in bytes in the session file
  int64 Offset = 6 [(gogoproto.jsontag) = "offset"];
}

// DesktopRecording happens when a Teleport Desktop Protocol message
// is captured during a Desktop Access Session.
message DesktopRecording {
  // Metadata is a common event metadata
  Metadata Metadata = 1 [
    (gogoproto.nullable) = false,
    (gogoproto.embed) = true,
    (gogoproto.jsontag) = ""
  ];

  // Message is the encoded TDP message.
  bytes Message = 2 [
    (gogoproto.nullable) = true,
    (gogoproto.jsontag) = "message"
  ];

  // DelayMilliseconds is the delay in milliseconds from the start of the session
  int64 DelayMilliseconds = 3 [(gogoproto.jsontag) = "ms"]; // JSON tag intentionally matches SessionPrintEvent
}

// DesktopClipboardReceive is emitted when Teleport receives
// clipboard data from a remote desktop.
message DesktopClipboardReceive {
  // Metadata is common event metadata.
  Metadata Metadata = 1 [
    (gogoproto.nullable) = false,
    (gogoproto.embed) = true,
    (gogoproto.jsontag) = ""
  ];
  // User is common user event metadata.
  UserMetadata User = 2 [
    (gogoproto.nullable) = false,
    (gogoproto.embed) = true,
    (gogoproto.jsontag) = ""
  ];
  // Session is common event session metadata.
  SessionMetadata Session = 3 [
    (gogoproto.nullable) = false,
    (gogoproto.embed) = true,
    (gogoproto.jsontag) = ""
  ];
  // Connection holds information about the connection.
  ConnectionMetadata Connection = 4 [
    (gogoproto.nullable) = false,
    (gogoproto.embed) = true,
    (gogoproto.jsontag) = ""
  ];
  // DesktopAddr is the address of the desktop being accessed.
  string DesktopAddr = 5 [(gogoproto.jsontag) = "desktop_addr"];
  // Length is the number of bytes of data received from the remote clipboard.
  int32 Length = 6 [(gogoproto.jsontag) = "length"];
}

// DesktopClipboardSend is emitted when clipboard data is
// sent from a user's workstation to Teleport.
message DesktopClipboardSend {
  // Metadata is common event metadata.
  Metadata Metadata = 1 [
    (gogoproto.nullable) = false,
    (gogoproto.embed) = true,
    (gogoproto.jsontag) = ""
  ];
  // User is common user event metadata.
  UserMetadata User = 2 [
    (gogoproto.nullable) = false,
    (gogoproto.embed) = true,
    (gogoproto.jsontag) = ""
  ];
  // Session is common event session metadata.
  SessionMetadata Session = 3 [
    (gogoproto.nullable) = false,
    (gogoproto.embed) = true,
    (gogoproto.jsontag) = ""
  ];
  // Connection holds information about the connection.
  ConnectionMetadata Connection = 4 [
    (gogoproto.nullable) = false,
    (gogoproto.embed) = true,
    (gogoproto.jsontag) = ""
  ];
  // DesktopAddr is the address of the desktop being accessed.
  string DesktopAddr = 5 [(gogoproto.jsontag) = "desktop_addr"];
  // Length is the number of bytes of data sent.
  int32 Length = 6 [(gogoproto.jsontag) = "length"];
}

// DesktopSharedDirectoryStart is emitted when Teleport
// successfully begins sharing a new directory to a remote desktop.
message DesktopSharedDirectoryStart {
  // Metadata is common event metadata.
  Metadata Metadata = 1 [
    (gogoproto.nullable) = false,
    (gogoproto.embed) = true,
    (gogoproto.jsontag) = ""
  ];
  // User is common user event metadata.
  UserMetadata User = 2 [
    (gogoproto.nullable) = false,
    (gogoproto.embed) = true,
    (gogoproto.jsontag) = ""
  ];
  // Session is common event session metadata.
  SessionMetadata Session = 3 [
    (gogoproto.nullable) = false,
    (gogoproto.embed) = true,
    (gogoproto.jsontag) = ""
  ];
  // Connection holds information about the connection.
  ConnectionMetadata Connection = 4 [
    (gogoproto.nullable) = false,
    (gogoproto.embed) = true,
    (gogoproto.jsontag) = ""
  ];
  // Status indicates whether the directory sharing initialization was successful.
  Status Status = 5 [
    (gogoproto.nullable) = false,
    (gogoproto.embed) = true,
    (gogoproto.jsontag) = ""
  ];
  // DesktopAddr is the address of the desktop being accessed.
  string DesktopAddr = 6 [(gogoproto.jsontag) = "desktop_addr"];
  // DirectoryName is the name of the directory being shared.
  string DirectoryName = 7 [(gogoproto.jsontag) = "directory_name"];
  // DirectoryID is the ID of the directory being shared (unique to the Windows Desktop Session).
  uint32 DirectoryID = 8 [(gogoproto.jsontag) = "directory_id"];
}

// DesktopSharedDirectoryRead is emitted when Teleport
// attempts to read from a file in a shared directory at
// the behest of the remote desktop.
message DesktopSharedDirectoryRead {
  // Metadata is common event metadata.
  Metadata Metadata = 1 [
    (gogoproto.nullable) = false,
    (gogoproto.embed) = true,
    (gogoproto.jsontag) = ""
  ];
  // User is common user event metadata.
  UserMetadata User = 2 [
    (gogoproto.nullable) = false,
    (gogoproto.embed) = true,
    (gogoproto.jsontag) = ""
  ];
  // Session is common event session metadata.
  SessionMetadata Session = 3 [
    (gogoproto.nullable) = false,
    (gogoproto.embed) = true,
    (gogoproto.jsontag) = ""
  ];
  // Connection holds information about the connection.
  ConnectionMetadata Connection = 4 [
    (gogoproto.nullable) = false,
    (gogoproto.embed) = true,
    (gogoproto.jsontag) = ""
  ];
  // Status indicates whether the read was successful.
  Status Status = 5 [
    (gogoproto.nullable) = false,
    (gogoproto.embed) = true,
    (gogoproto.jsontag) = ""
  ];
  // DesktopAddr is the address of the desktop being accessed.
  string DesktopAddr = 6 [(gogoproto.jsontag) = "desktop_addr"];
  // DirectoryName is the name of the directory being shared.
  string DirectoryName = 7 [(gogoproto.jsontag) = "directory_name"];
  // DirectoryID is the ID of the directory being shared (unique to the Windows Desktop Session).
  uint32 DirectoryID = 8 [(gogoproto.jsontag) = "directory_id"];
  // Path is the path within the shared directory where the file is located.
  string Path = 9 [(gogoproto.jsontag) = "file_path"];
  // Length is the number of bytes read.
  uint32 Length = 10 [(gogoproto.jsontag) = "length"];
  // Offset is the offset the bytes were read from.
  uint64 Offset = 11 [(gogoproto.jsontag) = "offset"];
}

// DesktopSharedDirectoryWrite is emitted when Teleport
// attempts to write to a file in a shared directory at
// the behest of the remote desktop.
message DesktopSharedDirectoryWrite {
  // Metadata is common event metadata.
  Metadata Metadata = 1 [
    (gogoproto.nullable) = false,
    (gogoproto.embed) = true,
    (gogoproto.jsontag) = ""
  ];
  // User is common user event metadata.
  UserMetadata User = 2 [
    (gogoproto.nullable) = false,
    (gogoproto.embed) = true,
    (gogoproto.jsontag) = ""
  ];
  // Session is common event session metadata.
  SessionMetadata Session = 3 [
    (gogoproto.nullable) = false,
    (gogoproto.embed) = true,
    (gogoproto.jsontag) = ""
  ];
  // Connection holds information about the connection.
  ConnectionMetadata Connection = 4 [
    (gogoproto.nullable) = false,
    (gogoproto.embed) = true,
    (gogoproto.jsontag) = ""
  ];
  // Status indicates whether the write was successful.
  Status Status = 5 [
    (gogoproto.nullable) = false,
    (gogoproto.embed) = true,
    (gogoproto.jsontag) = ""
  ];
  // DesktopAddr is the address of the desktop being accessed.
  string DesktopAddr = 6 [(gogoproto.jsontag) = "desktop_addr"];
  // DirectoryName is the name of the directory being shared.
  string DirectoryName = 7 [(gogoproto.jsontag) = "directory_name"];
  // DirectoryID is the ID of the directory being shared (unique to the Windows Desktop Session).
  uint32 DirectoryID = 8 [(gogoproto.jsontag) = "directory_id"];
  // Path is the path within the shared directory where the file is located.
  string Path = 9 [(gogoproto.jsontag) = "file_path"];
  // Length is the number of bytes written.
  uint32 Length = 10 [(gogoproto.jsontag) = "length"];
  // Offset is the offset the bytes were written to.
  uint64 Offset = 11 [(gogoproto.jsontag) = "offset"];
}

// SessionReject event happens when a user hits a session control restriction.
message SessionReject {
  // Metadata is a common event metadata
  Metadata Metadata = 1 [
    (gogoproto.nullable) = false,
    (gogoproto.embed) = true,
    (gogoproto.jsontag) = ""
  ];

  // User is a common user event metadata
  UserMetadata User = 2 [
    (gogoproto.nullable) = false,
    (gogoproto.embed) = true,
    (gogoproto.jsontag) = ""
  ];

  // ServerMetadata is a common server metadata
  ServerMetadata Server = 3 [
    (gogoproto.nullable) = false,
    (gogoproto.embed) = true,
    (gogoproto.jsontag) = ""
  ];

  // ConnectionMetadata holds information about the connection
  ConnectionMetadata Connection = 4 [
    (gogoproto.nullable) = false,
    (gogoproto.embed) = true,
    (gogoproto.jsontag) = ""
  ];

  // Reason is a field that specifies reason for event, e.g. in disconnect
  // event it explains why server disconnected the client
  string Reason = 5 [(gogoproto.jsontag) = "reason"];

  // Maximum is an event field specifying a maximal value (e.g. the value
  // of `max_connections` for a `session.rejected` event).
  int64 Maximum = 6 [(gogoproto.jsontag) = "max"];
}

// SessionConnect is emitted when a non-Teleport connection is made over net.Dial.
message SessionConnect {
  Metadata Metadata = 1 [
    (gogoproto.nullable) = false,
    (gogoproto.embed) = true,
    (gogoproto.jsontag) = ""
  ];

  ServerMetadata Server = 2 [
    (gogoproto.nullable) = false,
    (gogoproto.embed) = true,
    (gogoproto.jsontag) = ""
  ];

  ConnectionMetadata Connection = 3 [
    (gogoproto.nullable) = false,
    (gogoproto.embed) = true,
    (gogoproto.jsontag) = ""
  ];
}

// Resize means that some user resized PTY on the client
message Resize {
  // Metadata is a common event metadata
  Metadata Metadata = 1 [
    (gogoproto.nullable) = false,
    (gogoproto.embed) = true,
    (gogoproto.jsontag) = ""
  ];

  // User is a common user event metadata
  UserMetadata User = 2 [
    (gogoproto.nullable) = false,
    (gogoproto.embed) = true,
    (gogoproto.jsontag) = ""
  ];

  // SessionMetadata is a common event session metadata
  SessionMetadata Session = 3 [
    (gogoproto.nullable) = false,
    (gogoproto.embed) = true,
    (gogoproto.jsontag) = ""
  ];

  // ConnectionMetadata holds information about the connection
  ConnectionMetadata Connection = 4 [
    (gogoproto.nullable) = false,
    (gogoproto.embed) = true,
    (gogoproto.jsontag) = ""
  ];

  // ServerMetadata is a common server metadata
  ServerMetadata Server = 5 [
    (gogoproto.nullable) = false,
    (gogoproto.embed) = true,
    (gogoproto.jsontag) = ""
  ];

  // TerminalSize is expressed as 'W:H'
  string TerminalSize = 6 [(gogoproto.jsontag) = "size,omitempty"];

  // KubernetesCluster has information about a kubernetes cluster, if
  // applicable.
  KubernetesClusterMetadata KubernetesCluster = 7 [
    (gogoproto.nullable) = false,
    (gogoproto.embed) = true,
    (gogoproto.jsontag) = ""
  ];

  // KubernetesPod has information about a kubernetes pod, if applicable.
  KubernetesPodMetadata KubernetesPod = 8 [
    (gogoproto.nullable) = false,
    (gogoproto.embed) = true,
    (gogoproto.jsontag) = ""
  ];
}

// SessionEnd is a session end event
message SessionEnd {
  // Metadata is a common event metadata
  Metadata Metadata = 1 [
    (gogoproto.nullable) = false,
    (gogoproto.embed) = true,
    (gogoproto.jsontag) = ""
  ];

  // User is a common user event metadata
  UserMetadata User = 2 [
    (gogoproto.nullable) = false,
    (gogoproto.embed) = true,
    (gogoproto.jsontag) = ""
  ];

  // SessionMetadata is a common event session metadata
  SessionMetadata Session = 3 [
    (gogoproto.nullable) = false,
    (gogoproto.embed) = true,
    (gogoproto.jsontag) = ""
  ];

  // ConnectionMetadata holds information about the connection
  ConnectionMetadata Connection = 4 [
    (gogoproto.nullable) = false,
    (gogoproto.embed) = true,
    (gogoproto.jsontag) = ""
  ];

  // ServerMetadata is a common server metadata
  ServerMetadata Server = 5 [
    (gogoproto.nullable) = false,
    (gogoproto.embed) = true,
    (gogoproto.jsontag) = ""
  ];

  // EnhancedRecording is used to indicate if the recording was an
  // enhanced recording or not.
  bool EnhancedRecording = 6 [(gogoproto.jsontag) = "enhanced_recording"];

  // Interactive is used to indicate if the session was interactive
  // (has PTY attached) or not (exec session).
  bool Interactive = 7 [(gogoproto.jsontag) = "interactive"];

  // Participants is a list of participants in the session.
  repeated string Participants = 8 [(gogoproto.jsontag) = "participants"];

  // StartTime is the timestamp at which the session began.
  google.protobuf.Timestamp StartTime = 9 [
    (gogoproto.stdtime) = true,
    (gogoproto.nullable) = false,
    (gogoproto.jsontag) = "session_start,omitempty"
  ];

  // EndTime is the timestamp at which the session ended.
  google.protobuf.Timestamp EndTime = 10 [
    (gogoproto.stdtime) = true,
    (gogoproto.nullable) = false,
    (gogoproto.jsontag) = "session_stop,omitempty"
  ];

  // KubernetesCluster has information about a kubernetes cluster, if
  // applicable.
  KubernetesClusterMetadata KubernetesCluster = 11 [
    (gogoproto.nullable) = false,
    (gogoproto.embed) = true,
    (gogoproto.jsontag) = ""
  ];

  // KubernetesPod has information about a kubernetes pod, if applicable.
  KubernetesPodMetadata KubernetesPod = 12 [
    (gogoproto.nullable) = false,
    (gogoproto.embed) = true,
    (gogoproto.jsontag) = ""
  ];

  // InitialCommand is the command used to start this session.
  repeated string InitialCommand = 13 [(gogoproto.jsontag) = "initial_command,omitempty"];

  // SessionRecording is the type of session recording.
  string SessionRecording = 14 [(gogoproto.jsontag) = "session_recording,omitempty"];
}

// BPFMetadata is a common BPF process metadata
message BPFMetadata {
  // PID is the ID of the process.
  uint64 PID = 1 [(gogoproto.jsontag) = "pid"];

  // CgroupID is the internal cgroupv2 ID of the event.
  uint64 CgroupID = 2 [(gogoproto.jsontag) = "cgroup_id"];

  // Program is name of the executable.
  string Program = 3 [(gogoproto.jsontag) = "program"];
}

// Status contains common command or operation status fields
message Status {
  // Success indicates the success or failure of the operation
  bool Success = 1 [(gogoproto.jsontag) = "success"];

  // Error includes system error message for the failed attempt
  string Error = 2 [(gogoproto.jsontag) = "error,omitempty"];

  // UserMessage is a user-friendly message for successfull or unsuccessfull auth attempt
  string UserMessage = 3 [(gogoproto.jsontag) = "message,omitempty"];
}

// SessionCommand is a session command event
message SessionCommand {
  // Metadata is a common event metadata
  Metadata Metadata = 1 [
    (gogoproto.nullable) = false,
    (gogoproto.embed) = true,
    (gogoproto.jsontag) = ""
  ];

  // User is a common user event metadata
  UserMetadata User = 2 [
    (gogoproto.nullable) = false,
    (gogoproto.embed) = true,
    (gogoproto.jsontag) = ""
  ];

  // SessionMetadata is a common event session metadata
  SessionMetadata Session = 3 [
    (gogoproto.nullable) = false,
    (gogoproto.embed) = true,
    (gogoproto.jsontag) = ""
  ];

  // ServerMetadata is a common server metadata
  ServerMetadata Server = 4 [
    (gogoproto.nullable) = false,
    (gogoproto.embed) = true,
    (gogoproto.jsontag) = ""
  ];

  // BPFMetadata is a common BPF subsystem metadata
  BPFMetadata BPF = 5 [
    (gogoproto.nullable) = false,
    (gogoproto.embed) = true,
    (gogoproto.jsontag) = ""
  ];

  // PPID is the PID of the parent process.
  uint64 PPID = 6 [(gogoproto.jsontag) = "ppid"];

  // Path is the full path to the executable.
  string Path = 7 [(gogoproto.jsontag) = "path"];

  // Argv is the list of arguments to the program. Note, the first element does
  // not contain the name of the process.
  repeated string Argv = 8 [(gogoproto.jsontag) = "argv"];

  // ReturnCode is the return code of execve.
  int32 ReturnCode = 9 [(gogoproto.jsontag) = "return_code"];
}

// SessionDisk is a session disk access event
message SessionDisk {
  // Metadata is a common event metadata
  Metadata Metadata = 1 [
    (gogoproto.nullable) = false,
    (gogoproto.embed) = true,
    (gogoproto.jsontag) = ""
  ];

  // User is a common user event metadata
  UserMetadata User = 2 [
    (gogoproto.nullable) = false,
    (gogoproto.embed) = true,
    (gogoproto.jsontag) = ""
  ];

  // SessionMetadata is a common event session metadata
  SessionMetadata Session = 3 [
    (gogoproto.nullable) = false,
    (gogoproto.embed) = true,
    (gogoproto.jsontag) = ""
  ];

  // ServerMetadata is a common server metadata
  ServerMetadata Server = 4 [
    (gogoproto.nullable) = false,
    (gogoproto.embed) = true,
    (gogoproto.jsontag) = ""
  ];

  // BPFMetadata is a common BPF subsystem metadata
  BPFMetadata BPF = 5 [
    (gogoproto.nullable) = false,
    (gogoproto.embed) = true,
    (gogoproto.jsontag) = ""
  ];

  // Path is the full path to the executable.
  string Path = 6 [(gogoproto.jsontag) = "path"];

  // Flags are the flags passed to open.
  int32 Flags = 7 [(gogoproto.jsontag) = "flags"];

  // ReturnCode is the return code of disk open
  int32 ReturnCode = 8 [(gogoproto.jsontag) = "return_code"];
}

// Action communicates what was done in response to the event
enum EventAction {
  OBSERVED = 0;
  DENIED = 1;
}

// SessionNetwork is a network event
message SessionNetwork {
  // Operation is the network operation that was performed or attempted
  enum NetworkOperation {
    // TCP connection establishment or binding a UDP socket to a remote address
    CONNECT = 0;
    // Transmission of data to a remote endpoint
    SEND = 1;
  }

  // Metadata is a common event metadata
  Metadata Metadata = 1 [
    (gogoproto.nullable) = false,
    (gogoproto.embed) = true,
    (gogoproto.jsontag) = ""
  ];

  // User is a common user event metadata
  UserMetadata User = 2 [
    (gogoproto.nullable) = false,
    (gogoproto.embed) = true,
    (gogoproto.jsontag) = ""
  ];

  // SessionMetadata is a common event session metadata
  SessionMetadata Session = 3 [
    (gogoproto.nullable) = false,
    (gogoproto.embed) = true,
    (gogoproto.jsontag) = ""
  ];

  // ServerMetadata is a common server metadata
  ServerMetadata Server = 4 [
    (gogoproto.nullable) = false,
    (gogoproto.embed) = true,
    (gogoproto.jsontag) = ""
  ];

  // BPFMetadata is a common BPF subsystem metadata
  BPFMetadata BPF = 5 [
    (gogoproto.nullable) = false,
    (gogoproto.embed) = true,
    (gogoproto.jsontag) = ""
  ];

  // SrcAddr is the source IP address of the connection.
  string SrcAddr = 6 [(gogoproto.jsontag) = "src_addr"];

  // DstAddr is the destination IP address of the connection.
  string DstAddr = 7 [(gogoproto.jsontag) = "dst_addr"];

  // DstPort is the destination port of the connection.
  int32 DstPort = 8 [(gogoproto.jsontag) = "dst_port"];

  // TCPVersion is the version of TCP (4 or 6).
  int32 TCPVersion = 9 [(gogoproto.jsontag) = "version"];

  // Operation denotes what network operation was performed (e.g. connect)
  NetworkOperation Operation = 10 [(gogoproto.jsontag) = "operation"];

  // Action denotes what happened in response to the event
  EventAction Action = 11 [(gogoproto.jsontag) = "action"];
}

// SessionData is emitted to report session data usage.
message SessionData {
  // Metadata is a common event metadata
  Metadata Metadata = 1 [
    (gogoproto.nullable) = false,
    (gogoproto.embed) = true,
    (gogoproto.jsontag) = ""
  ];

  // User is a common user event metadata
  UserMetadata User = 2 [
    (gogoproto.nullable) = false,
    (gogoproto.embed) = true,
    (gogoproto.jsontag) = ""
  ];

  // SessionMetadata is a common event session metadata
  SessionMetadata Session = 3 [
    (gogoproto.nullable) = false,
    (gogoproto.embed) = true,
    (gogoproto.jsontag) = ""
  ];

  // ServerMetadata is a common server metadata
  ServerMetadata Server = 4 [
    (gogoproto.nullable) = false,
    (gogoproto.embed) = true,
    (gogoproto.jsontag) = ""
  ];

  // ConnectionMetadata holds information about the connection
  ConnectionMetadata Connection = 5 [
    (gogoproto.nullable) = false,
    (gogoproto.embed) = true,
    (gogoproto.jsontag) = ""
  ];

  // BytesTransmitted is the amount of bytes transmitted
  uint64 BytesTransmitted = 6 [(gogoproto.jsontag) = "tx"];

  // BytesReceived is the amount of bytes received
  uint64 BytesReceived = 7 [(gogoproto.jsontag) = "rx"];
}

// SessionLeave is emitted to report that a user left the session
message SessionLeave {
  // Metadata is a common event metadata
  Metadata Metadata = 1 [
    (gogoproto.nullable) = false,
    (gogoproto.embed) = true,
    (gogoproto.jsontag) = ""
  ];

  // User is a common user event metadata
  UserMetadata User = 2 [
    (gogoproto.nullable) = false,
    (gogoproto.embed) = true,
    (gogoproto.jsontag) = ""
  ];

  // SessionMetadata is a common event session metadata
  SessionMetadata Session = 3 [
    (gogoproto.nullable) = false,
    (gogoproto.embed) = true,
    (gogoproto.jsontag) = ""
  ];

  // ServerMetadata is a common server metadata
  ServerMetadata Server = 4 [
    (gogoproto.nullable) = false,
    (gogoproto.embed) = true,
    (gogoproto.jsontag) = ""
  ];

  // ConnectionMetadata holds information about the connection
  ConnectionMetadata Connection = 5 [
    (gogoproto.nullable) = false,
    (gogoproto.embed) = true,
    (gogoproto.jsontag) = ""
  ];
}

// UserLogin records a successfull or failed user login event
message UserLogin {
  // Metadata is a common event metadata
  Metadata Metadata = 1 [
    (gogoproto.nullable) = false,
    (gogoproto.embed) = true,
    (gogoproto.jsontag) = ""
  ];

  // User is a common user event metadata
  UserMetadata User = 2 [
    (gogoproto.nullable) = false,
    (gogoproto.embed) = true,
    (gogoproto.jsontag) = ""
  ];

  // Status contains common command or operation status fields
  Status Status = 3 [
    (gogoproto.nullable) = false,
    (gogoproto.embed) = true,
    (gogoproto.jsontag) = ""
  ];

  // Method is the event field indicating how the login was performed
  string Method = 4 [(gogoproto.jsontag) = "method,omitempty"];

  // IdentityAttributes is a map of user attributes received from identity provider
  google.protobuf.Struct IdentityAttributes = 5 [
    (gogoproto.jsontag) = "attributes,omitempty",
    (gogoproto.casttype) = "Struct"
  ];

  // MFA is the MFA device used during the login.
  MFADeviceMetadata MFADevice = 6 [(gogoproto.jsontag) = "mfa_device,omitempty"];

  // Client is the common client event metadata
  ClientMetadata Client = 7 [
    (gogoproto.nullable) = false,
    (gogoproto.embed) = true,
    (gogoproto.jsontag) = ""
  ];

  // ConnectionMetadata holds information about the connection
  ConnectionMetadata Connection = 8 [
    (gogoproto.nullable) = false,
    (gogoproto.embed) = true,
    (gogoproto.jsontag) = ""
  ];
}

// ResourceMetadata is a common resource metadata
message ResourceMetadata {
  // ResourceName is a resource name
  string Name = 1 [(gogoproto.jsontag) = "name,omitempty"];

  // Expires is set if resource expires
  google.protobuf.Timestamp Expires = 2 [
    (gogoproto.stdtime) = true,
    (gogoproto.nullable) = false,
    (gogoproto.jsontag) = "expires,omitempty"
  ];

  // UpdatedBy if set indicates the user who modified the resource
  string UpdatedBy = 3 [(gogoproto.jsontag) = "updated_by,omitempty"];

  // TTL is a TTL of reset password token represented as duration, e.g. "10m"
  // used for compatibility purposes for some events, Expires should be used instead
  // as it's more useful (contains exact expiration date/time)
  string TTL = 4 [(gogoproto.jsontag) = "ttl,omitempty"];
}

// UserCreate is emitted when the user is created or updated (upsert).
message UserCreate {
  // Metadata is a common event metadata
  Metadata Metadata = 1 [
    (gogoproto.nullable) = false,
    (gogoproto.embed) = true,
    (gogoproto.jsontag) = ""
  ];

  // User is a common user event metadata
  UserMetadata User = 2 [
    (gogoproto.nullable) = false,
    (gogoproto.embed) = true,
    (gogoproto.jsontag) = ""
  ];

  // ResourceMetadata is a common resource event metadata
  ResourceMetadata Resource = 3 [
    (gogoproto.nullable) = false,
    (gogoproto.embed) = true,
    (gogoproto.jsontag) = ""
  ];

  // Roles is a list of roles for the user.
  repeated string Roles = 4 [(gogoproto.jsontag) = "roles"];

  // Connector is the connector used to create the user.
  string Connector = 5 [(gogoproto.jsontag) = "connector"];
}

// UserDelete is emitted when a user gets deleted
message UserDelete {
  // Metadata is a common event metadata
  Metadata Metadata = 1 [
    (gogoproto.nullable) = false,
    (gogoproto.embed) = true,
    (gogoproto.jsontag) = ""
  ];

  // User is a common user event metadata
  UserMetadata User = 2 [
    (gogoproto.nullable) = false,
    (gogoproto.embed) = true,
    (gogoproto.jsontag) = ""
  ];

  // ResourceMetadata is a common resource event metadata
  ResourceMetadata Resource = 3 [
    (gogoproto.nullable) = false,
    (gogoproto.embed) = true,
    (gogoproto.jsontag) = ""
  ];
}

// UserPasswordChange is emitted when the user changes their own password.
message UserPasswordChange {
  // Metadata is a common event metadata
  Metadata Metadata = 1 [
    (gogoproto.nullable) = false,
    (gogoproto.embed) = true,
    (gogoproto.jsontag) = ""
  ];

  // User is a common user event metadata
  UserMetadata User = 2 [
    (gogoproto.nullable) = false,
    (gogoproto.embed) = true,
    (gogoproto.jsontag) = ""
  ];
}

// AccessRequestCreate is emitted when access request has been created or updated
message AccessRequestCreate {
  // Metadata is a common event metadata
  Metadata Metadata = 1 [
    (gogoproto.nullable) = false,
    (gogoproto.embed) = true,
    (gogoproto.jsontag) = ""
  ];

  // User is a common user event metadata
  UserMetadata User = 2 [
    (gogoproto.nullable) = false,
    (gogoproto.embed) = true,
    (gogoproto.jsontag) = ""
  ];

  // ResourceMetadata is a common resource event metadata
  ResourceMetadata Resource = 3 [
    (gogoproto.nullable) = false,
    (gogoproto.embed) = true,
    (gogoproto.jsontag) = ""
  ];

  // Roles is a list of roles for the user.
  repeated string Roles = 4 [(gogoproto.jsontag) = "roles,omitempty"];

  // RequestID is access request ID
  string RequestID = 5 [(gogoproto.jsontag) = "id"];

  // RequestState is access request state (in the access_request.review variant of
  // the event this represents the post-review state of the request).
  string RequestState = 6 [(gogoproto.jsontag) = "state"];

  // Delegator is used by teleport plugins to indicate the identity
  // which caused them to update state.
  string Delegator = 7 [(gogoproto.jsontag) = "delegator,omitempty"];

  // Reason is an optional description of why the request is being
  // created or updated.
  string Reason = 8 [(gogoproto.jsontag) = "reason,omitempty"];

  // Annotations is an optional set of attributes supplied by a plugin during
  // approval/denail of the request.
  google.protobuf.Struct Annotations = 9 [
    (gogoproto.jsontag) = "annotations,omitempty",
    (gogoproto.casttype) = "Struct"
  ];

  // Reviewer is the author of the review (only used in the access_request.review event variant).
  string Reviewer = 10 [(gogoproto.jsontag) = "reviewer,omitempty"];

  // ProposedState is the state proposed by a review (only used in the access_request.review event
  // variant).
  string ProposedState = 11 [(gogoproto.jsontag) = "proposed_state,omitempty"];

  // RequestedResourceIDs is the set of resources to which access is being requested.
  repeated ResourceID RequestedResourceIDs = 12 [
    (gogoproto.jsontag) = "resource_ids,omitempty",
    (gogoproto.nullable) = false
  ];
}

// ResourceID is a unique identifier for a teleport resource. This is duplicated
// from api/types/types.proto to decouple the api and events types and because
// neither file currently imports the other.
message ResourceID {
  // ClusterName is the name of the cluster the resource is in.
  string ClusterName = 1 [(gogoproto.jsontag) = "cluster"];
  // Kind is the resource kind.
  string Kind = 2 [(gogoproto.jsontag) = "kind"];
  // Name is the name of the specific resource.
  string Name = 3 [(gogoproto.jsontag) = "name"];
}

// AccessRequestDelete is emitted when an access request has been deleted.
message AccessRequestDelete {
  // Metadata is a common event metadata
  Metadata Metadata = 1 [
    (gogoproto.nullable) = false,
    (gogoproto.embed) = true,
    (gogoproto.jsontag) = ""
  ];

  // User is a common user event metadata
  UserMetadata User = 2 [
    (gogoproto.nullable) = false,
    (gogoproto.embed) = true,
    (gogoproto.jsontag) = ""
  ];

  // RequestID is access request ID
  string RequestID = 3 [(gogoproto.jsontag) = "id"];
}

// PortForward is emitted when a user requests port forwarding.
message PortForward {
  // Metadata is a common event metadata
  Metadata Metadata = 1 [
    (gogoproto.nullable) = false,
    (gogoproto.embed) = true,
    (gogoproto.jsontag) = ""
  ];

  // User is a common user event metadata
  UserMetadata User = 2 [
    (gogoproto.nullable) = false,
    (gogoproto.embed) = true,
    (gogoproto.jsontag) = ""
  ];

  // ConnectionMetadata holds information about the connection
  ConnectionMetadata Connection = 3 [
    (gogoproto.nullable) = false,
    (gogoproto.embed) = true,
    (gogoproto.jsontag) = ""
  ];

  // Status contains operation success or failure status
  Status Status = 4 [
    (gogoproto.nullable) = false,
    (gogoproto.embed) = true,
    (gogoproto.jsontag) = ""
  ];

  // Addr is a target port forwarding address
  string Addr = 5 [(gogoproto.jsontag) = "addr"];
}

// X11Forward is emitted when a user requests X11 protocol forwarding
message X11Forward {
  // Metadata is a common event metadata
  Metadata Metadata = 1 [
    (gogoproto.nullable) = false,
    (gogoproto.embed) = true,
    (gogoproto.jsontag) = ""
  ];

  // User is a common user event metadata
  UserMetadata User = 2 [
    (gogoproto.nullable) = false,
    (gogoproto.embed) = true,
    (gogoproto.jsontag) = ""
  ];

  // ConnectionMetadata holds information about the connection
  ConnectionMetadata Connection = 3 [
    (gogoproto.nullable) = false,
    (gogoproto.embed) = true,
    (gogoproto.jsontag) = ""
  ];

  // Status contains operation success or failure status
  Status Status = 4 [
    (gogoproto.nullable) = false,
    (gogoproto.embed) = true,
    (gogoproto.jsontag) = ""
  ];
}

// CommandMetadata specifies common command fields
message CommandMetadata {
  // Command is the executed command name
  string Command = 1 [(gogoproto.jsontag) = "command"];
  // ExitCode specifies command exit code
  string ExitCode = 2 [(gogoproto.jsontag) = "exitCode,omitempty"];
  // Error is an optional exit error, set if command has failed
  string Error = 3 [(gogoproto.jsontag) = "exitError,omitempty"];
}

// Exec specifies command exec event
message Exec {
  // Metadata is a common event metadata
  Metadata Metadata = 1 [
    (gogoproto.nullable) = false,
    (gogoproto.embed) = true,
    (gogoproto.jsontag) = ""
  ];

  // User is a common user event metadata
  UserMetadata User = 2 [
    (gogoproto.nullable) = false,
    (gogoproto.embed) = true,
    (gogoproto.jsontag) = ""
  ];

  // ConnectionMetadata holds information about the connection
  ConnectionMetadata Connection = 3 [
    (gogoproto.nullable) = false,
    (gogoproto.embed) = true,
    (gogoproto.jsontag) = ""
  ];

  // SessionMetadata is a common event session metadata
  SessionMetadata Session = 4 [
    (gogoproto.nullable) = false,
    (gogoproto.embed) = true,
    (gogoproto.jsontag) = ""
  ];

  // ServerMetadata is a common server metadata
  ServerMetadata Server = 5 [
    (gogoproto.nullable) = false,
    (gogoproto.embed) = true,
    (gogoproto.jsontag) = ""
  ];

  // CommandMetadata is a common command metadata
  CommandMetadata Command = 6 [
    (gogoproto.nullable) = false,
    (gogoproto.embed) = true,
    (gogoproto.jsontag) = ""
  ];

  // KubernetesCluster has information about a kubernetes cluster, if
  // applicable.
  KubernetesClusterMetadata KubernetesCluster = 7 [
    (gogoproto.nullable) = false,
    (gogoproto.embed) = true,
    (gogoproto.jsontag) = ""
  ];

  // KubernetesPod has information about a kubernetes pod, if applicable.
  KubernetesPodMetadata KubernetesPod = 8 [
    (gogoproto.nullable) = false,
    (gogoproto.embed) = true,
    (gogoproto.jsontag) = ""
  ];
}

// SCP is emitted when data transfer has occurred between server and client
message SCP {
  // Metadata is a common event metadata
  Metadata Metadata = 1 [
    (gogoproto.nullable) = false,
    (gogoproto.embed) = true,
    (gogoproto.jsontag) = ""
  ];

  // User is a common user event metadata
  UserMetadata User = 2 [
    (gogoproto.nullable) = false,
    (gogoproto.embed) = true,
    (gogoproto.jsontag) = ""
  ];

  // ConnectionMetadata holds information about the connection
  ConnectionMetadata Connection = 3 [
    (gogoproto.nullable) = false,
    (gogoproto.embed) = true,
    (gogoproto.jsontag) = ""
  ];

  // SessionMetadata is a common event session metadata
  SessionMetadata Session = 4 [
    (gogoproto.nullable) = false,
    (gogoproto.embed) = true,
    (gogoproto.jsontag) = ""
  ];

  // ServerMetadata is a common server metadata
  ServerMetadata Server = 5 [
    (gogoproto.nullable) = false,
    (gogoproto.embed) = true,
    (gogoproto.jsontag) = ""
  ];

  // CommandMetadata is a common command metadata
  CommandMetadata Command = 6 [
    (gogoproto.nullable) = false,
    (gogoproto.embed) = true,
    (gogoproto.jsontag) = ""
  ];

  // Path is a copy path
  string Path = 7 [(gogoproto.jsontag) = "path"];

  // Action is upload or download
  string Action = 8 [(gogoproto.jsontag) = "action"];
}

// SFTPAttributes are file metadata sent over SFTP
message SFTPAttributes {
  // FileSize is file size
  google.protobuf.UInt64Value FileSize = 1 [
    (gogoproto.wktpointer) = true,
    (gogoproto.jsontag) = "file_size"
  ];

  // UID is the user owner of a file
  google.protobuf.UInt32Value UID = 2 [
    (gogoproto.wktpointer) = true,
    (gogoproto.jsontag) = "uid"
  ];

  // GID is the group owner of the file
  google.protobuf.UInt32Value GID = 3 [
    (gogoproto.wktpointer) = true,
    (gogoproto.jsontag) = "gid"
  ];

  // Permissions is the file permissions
  google.protobuf.UInt32Value Permissions = 4 [
    (gogoproto.wktpointer) = true,
    (gogoproto.jsontag) = "permissions"
  ];

  // AccessTime is when the file was last read
  google.protobuf.Timestamp AccessTime = 5 [
    (gogoproto.stdtime) = true,
    (gogoproto.jsontag) = "access_time,omitempty"
  ];

  // ModificationTime was when the file was last changed
  google.protobuf.Timestamp ModificationTime = 6 [
    (gogoproto.stdtime) = true,
    (gogoproto.jsontag) = "modification_time,omitempty"
  ];
}

// SFTPAction denotes what type of SFTP request was made.
// These actions were taken from https://datatracker.ietf.org/doc/html/draft-ietf-secsh-filexfer-02.
enum SFTPAction {
  INVALID = 0;
  OPEN = 1;
  CLOSE = 2;
  READ = 3;
  WRITE = 4;
  LSTAT = 5;
  FSTAT = 6;
  SETSTAT = 7;
  FSETSTAT = 8;
  OPENDIR = 9;
  READDIR = 10;
  REMOVE = 11;
  MKDIR = 12;
  RMDIR = 13;
  REALPATH = 14;
  STAT = 15;
  RENAME = 16;
  READLINK = 17;
  SYMLINK = 18;
}

// SFTP is emitted when file operations have occurred between server and client
message SFTP {
  // Metadata is a common event metadata
  Metadata Metadata = 1 [
    (gogoproto.nullable) = false,
    (gogoproto.embed) = true,
    (gogoproto.jsontag) = ""
  ];

  // User is a common user event metadata
  UserMetadata User = 2 [
    (gogoproto.nullable) = false,
    (gogoproto.embed) = true,
    (gogoproto.jsontag) = ""
  ];

  // ConnectionMetadata holds information about the connection
  ConnectionMetadata Connection = 3 [
    (gogoproto.nullable) = false,
    (gogoproto.embed) = true,
    (gogoproto.jsontag) = ""
  ];

  // SessionMetadata is a common event session metadata
  SessionMetadata Session = 4 [
    (gogoproto.nullable) = false,
    (gogoproto.embed) = true,
    (gogoproto.jsontag) = ""
  ];

  // ServerMetadata is a common server metadata
  ServerMetadata Server = 5 [
    (gogoproto.nullable) = false,
    (gogoproto.embed) = true,
    (gogoproto.jsontag) = ""
  ];

  // WorkingDirectory is the current directory the SFTP server is in
  string WorkingDirectory = 6 [(gogoproto.jsontag) = "working_directory"];

  // Path is the filepath that was operated on. It is the exact path that
  // was sent by the client, so it may be relative or absolute.
  string Path = 7 [(gogoproto.jsontag) = "path"];

  // TargetPath is the new path in file renames, or the path of the symlink
  // when creating symlinks. It is the exact path that wassent by the client,
  // so it may be relative or absolute.
  string TargetPath = 8 [(gogoproto.jsontag) = "target_path,omitempty"];

  // Flags is options that were passed that affect file creation events
  uint32 Flags = 9 [(gogoproto.jsontag) = "flags,omitempty"];

  // Attributes is file metadata that the user requested to be changed
  SFTPAttributes Attributes = 10 [(gogoproto.jsontag) = "attributes,omitempty"];

  // Action is what kind of file operation
  SFTPAction Action = 11 [(gogoproto.jsontag) = "action"];

  // Error is the optional error that may have occurred
  string Error = 12 [(gogoproto.jsontag) = "error,omitempty"];
}

// Subsystem is emitted when a user requests a new subsystem.
message Subsystem {
  // Metadata is a common event metadata
  Metadata Metadata = 1 [
    (gogoproto.nullable) = false,
    (gogoproto.embed) = true,
    (gogoproto.jsontag) = ""
  ];

  // User is a common user event metadata
  UserMetadata User = 2 [
    (gogoproto.nullable) = false,
    (gogoproto.embed) = true,
    (gogoproto.jsontag) = ""
  ];

  // ConnectionMetadata holds information about the connection
  ConnectionMetadata Connection = 3 [
    (gogoproto.nullable) = false,
    (gogoproto.embed) = true,
    (gogoproto.jsontag) = ""
  ];

  // Name is a subsystem name
  string Name = 4 [(gogoproto.jsontag) = "name"];

  // Error contains error in case of unsucessfull attempt
  string Error = 5 [(gogoproto.jsontag) = "exitError"];
}

// ClientDisconnect is emitted when client is disconnected
// by the server due to inactivity or any other reason
message ClientDisconnect {
  // Metadata is a common event metadata
  Metadata Metadata = 1 [
    (gogoproto.nullable) = false,
    (gogoproto.embed) = true,
    (gogoproto.jsontag) = ""
  ];

  // User is a common user event metadata
  UserMetadata User = 2 [
    (gogoproto.nullable) = false,
    (gogoproto.embed) = true,
    (gogoproto.jsontag) = ""
  ];

  // ConnectionMetadata holds information about the connection
  ConnectionMetadata Connection = 3 [
    (gogoproto.nullable) = false,
    (gogoproto.embed) = true,
    (gogoproto.jsontag) = ""
  ];

  // ServerMetadata is a common server metadata
  ServerMetadata Server = 4 [
    (gogoproto.nullable) = false,
    (gogoproto.embed) = true,
    (gogoproto.jsontag) = ""
  ];

  // Reason is a field that specifies reason for event, e.g. in disconnect
  // event it explains why server disconnected the client
  string Reason = 5 [(gogoproto.jsontag) = "reason"];
}

// AuthAttempt is emitted upon a failed or successfull authentication attempt.
message AuthAttempt {
  // Metadata is a common event metadata
  Metadata Metadata = 1 [
    (gogoproto.nullable) = false,
    (gogoproto.embed) = true,
    (gogoproto.jsontag) = ""
  ];

  // User is a common user event metadata
  UserMetadata User = 2 [
    (gogoproto.nullable) = false,
    (gogoproto.embed) = true,
    (gogoproto.jsontag) = ""
  ];

  // ConnectionMetadata holds information about the connection
  ConnectionMetadata Connection = 3 [
    (gogoproto.nullable) = false,
    (gogoproto.embed) = true,
    (gogoproto.jsontag) = ""
  ];

  // Status contains common command or operation status fields
  Status Status = 4 [
    (gogoproto.nullable) = false,
    (gogoproto.embed) = true,
    (gogoproto.jsontag) = ""
  ];
}

// UserTokenCreate is emitted when a user token is created.
message UserTokenCreate {
  // Metadata is a common event metadata
  Metadata Metadata = 1 [
    (gogoproto.nullable) = false,
    (gogoproto.embed) = true,
    (gogoproto.jsontag) = ""
  ];

  // ResourceMetadata is a common resource event metadata
  ResourceMetadata Resource = 2 [
    (gogoproto.nullable) = false,
    (gogoproto.embed) = true,
    (gogoproto.jsontag) = ""
  ];

  // User is a common user event metadata
  UserMetadata User = 3 [
    (gogoproto.nullable) = false,
    (gogoproto.embed) = true,
    (gogoproto.jsontag) = ""
  ];
}

// RoleCreate is emitted when a role is created/updated.
message RoleCreate {
  // Metadata is a common event metadata
  Metadata Metadata = 1 [
    (gogoproto.nullable) = false,
    (gogoproto.embed) = true,
    (gogoproto.jsontag) = ""
  ];

  // ResourceMetadata is a common resource event metadata
  ResourceMetadata Resource = 2 [
    (gogoproto.nullable) = false,
    (gogoproto.embed) = true,
    (gogoproto.jsontag) = ""
  ];

  // User is a common user event metadata
  UserMetadata User = 3 [
    (gogoproto.nullable) = false,
    (gogoproto.embed) = true,
    (gogoproto.jsontag) = ""
  ];
}

// RoleDelete is emitted when a role is deleted
message RoleDelete {
  // Metadata is a common event metadata
  Metadata Metadata = 1 [
    (gogoproto.nullable) = false,
    (gogoproto.embed) = true,
    (gogoproto.jsontag) = ""
  ];

  // ResourceMetadata is a common resource event metadata
  ResourceMetadata Resource = 2 [
    (gogoproto.nullable) = false,
    (gogoproto.embed) = true,
    (gogoproto.jsontag) = ""
  ];

  // User is a common user event metadata
  UserMetadata User = 3 [
    (gogoproto.nullable) = false,
    (gogoproto.embed) = true,
    (gogoproto.jsontag) = ""
  ];
}

// TrustedClusterCreate is the event for creating a trusted cluster.
message TrustedClusterCreate {
  // Metadata is a common event metadata
  Metadata Metadata = 1 [
    (gogoproto.nullable) = false,
    (gogoproto.embed) = true,
    (gogoproto.jsontag) = ""
  ];

  // ResourceMetadata is a common resource event metadata
  ResourceMetadata Resource = 2 [
    (gogoproto.nullable) = false,
    (gogoproto.embed) = true,
    (gogoproto.jsontag) = ""
  ];

  // User is a common user event metadata
  UserMetadata User = 3 [
    (gogoproto.nullable) = false,
    (gogoproto.embed) = true,
    (gogoproto.jsontag) = ""
  ];
}

// TrustedClusterDelete is the event for removing a trusted cluster.
message TrustedClusterDelete {
  // Metadata is a common event metadata
  Metadata Metadata = 1 [
    (gogoproto.nullable) = false,
    (gogoproto.embed) = true,
    (gogoproto.jsontag) = ""
  ];

  // ResourceMetadata is a common resource event metadata
  ResourceMetadata Resource = 2 [
    (gogoproto.nullable) = false,
    (gogoproto.embed) = true,
    (gogoproto.jsontag) = ""
  ];

  // User is a common user event metadata
  UserMetadata User = 3 [
    (gogoproto.nullable) = false,
    (gogoproto.embed) = true,
    (gogoproto.jsontag) = ""
  ];
}

// TrustedClusterTokenCreate is the event for
// creating new join token for a trusted cluster.
message TrustedClusterTokenCreate {
  // Metadata is a common event metadata
  Metadata Metadata = 1 [
    (gogoproto.nullable) = false,
    (gogoproto.embed) = true,
    (gogoproto.jsontag) = ""
  ];

  // ResourceMetadata is a common resource event metadata
  ResourceMetadata Resource = 2 [
    (gogoproto.nullable) = false,
    (gogoproto.embed) = true,
    (gogoproto.jsontag) = ""
  ];

  // User is a common user event metadata
  UserMetadata User = 3 [
    (gogoproto.nullable) = false,
    (gogoproto.embed) = true,
    (gogoproto.jsontag) = ""
  ];
}

// GithubConnectorCreate fires when a Github connector is created/updated.
message GithubConnectorCreate {
  // Metadata is a common event metadata
  Metadata Metadata = 1 [
    (gogoproto.nullable) = false,
    (gogoproto.embed) = true,
    (gogoproto.jsontag) = ""
  ];

  // ResourceMetadata is a common resource event metadata
  ResourceMetadata Resource = 2 [
    (gogoproto.nullable) = false,
    (gogoproto.embed) = true,
    (gogoproto.jsontag) = ""
  ];

  // User is a common user event metadata
  UserMetadata User = 3 [
    (gogoproto.nullable) = false,
    (gogoproto.embed) = true,
    (gogoproto.jsontag) = ""
  ];
}

// GithubConnectorDelete fires when a Github connector is deleted.
message GithubConnectorDelete {
  // Metadata is a common event metadata
  Metadata Metadata = 1 [
    (gogoproto.nullable) = false,
    (gogoproto.embed) = true,
    (gogoproto.jsontag) = ""
  ];

  // ResourceMetadata is a common resource event metadata
  ResourceMetadata Resource = 2 [
    (gogoproto.nullable) = false,
    (gogoproto.embed) = true,
    (gogoproto.jsontag) = ""
  ];

  // User is a common user event metadata
  UserMetadata User = 3 [
    (gogoproto.nullable) = false,
    (gogoproto.embed) = true,
    (gogoproto.jsontag) = ""
  ];
}

// OIDCConnectorCreate fires when OIDC connector is created/updated.
message OIDCConnectorCreate {
  // Metadata is a common event metadata
  Metadata Metadata = 1 [
    (gogoproto.nullable) = false,
    (gogoproto.embed) = true,
    (gogoproto.jsontag) = ""
  ];

  // ResourceMetadata is a common resource event metadata
  ResourceMetadata Resource = 2 [
    (gogoproto.nullable) = false,
    (gogoproto.embed) = true,
    (gogoproto.jsontag) = ""
  ];

  // User is a common user event metadata
  UserMetadata User = 3 [
    (gogoproto.nullable) = false,
    (gogoproto.embed) = true,
    (gogoproto.jsontag) = ""
  ];
}

// OIDCConnectorDelete fires when OIDC connector is deleted.
message OIDCConnectorDelete {
  // Metadata is a common event metadata
  Metadata Metadata = 1 [
    (gogoproto.nullable) = false,
    (gogoproto.embed) = true,
    (gogoproto.jsontag) = ""
  ];

  // ResourceMetadata is a common resource event metadata
  ResourceMetadata Resource = 2 [
    (gogoproto.nullable) = false,
    (gogoproto.embed) = true,
    (gogoproto.jsontag) = ""
  ];

  // User is a common user event metadata
  UserMetadata User = 3 [
    (gogoproto.nullable) = false,
    (gogoproto.embed) = true,
    (gogoproto.jsontag) = ""
  ];
}

// SAMLConnectorCreate fires when SAML connector is created/updated.
message SAMLConnectorCreate {
  // Metadata is a common event metadata
  Metadata Metadata = 1 [
    (gogoproto.nullable) = false,
    (gogoproto.embed) = true,
    (gogoproto.jsontag) = ""
  ];

  // ResourceMetadata is a common resource event metadata
  ResourceMetadata Resource = 2 [
    (gogoproto.nullable) = false,
    (gogoproto.embed) = true,
    (gogoproto.jsontag) = ""
  ];

  // User is a common user event metadata
  UserMetadata User = 3 [
    (gogoproto.nullable) = false,
    (gogoproto.embed) = true,
    (gogoproto.jsontag) = ""
  ];
}

// SAMLConnectorDelete fires when SAML connector is deleted.
message SAMLConnectorDelete {
  // Metadata is a common event metadata
  Metadata Metadata = 1 [
    (gogoproto.nullable) = false,
    (gogoproto.embed) = true,
    (gogoproto.jsontag) = ""
  ];

  // ResourceMetadata is a common resource event metadata
  ResourceMetadata Resource = 2 [
    (gogoproto.nullable) = false,
    (gogoproto.embed) = true,
    (gogoproto.jsontag) = ""
  ];

  // User is a common user event metadata
  UserMetadata User = 3 [
    (gogoproto.nullable) = false,
    (gogoproto.embed) = true,
    (gogoproto.jsontag) = ""
  ];
}

// KubeRequest specifies a Kubernetes API request event.
message KubeRequest {
  // Metadata is a common event metadata
  Metadata Metadata = 1 [
    (gogoproto.nullable) = false,
    (gogoproto.embed) = true,
    (gogoproto.jsontag) = ""
  ];

  // User is a common user event metadata
  UserMetadata User = 2 [
    (gogoproto.nullable) = false,
    (gogoproto.embed) = true,
    (gogoproto.jsontag) = ""
  ];

  // ConnectionMetadata holds information about the connection
  ConnectionMetadata Connection = 3 [
    (gogoproto.nullable) = false,
    (gogoproto.embed) = true,
    (gogoproto.jsontag) = ""
  ];

  // ServerMetadata is a common server metadata
  ServerMetadata Server = 4 [
    (gogoproto.nullable) = false,
    (gogoproto.embed) = true,
    (gogoproto.jsontag) = ""
  ];

  // RequestPath is the raw request URL path.
  string RequestPath = 5 [(gogoproto.jsontag) = "request_path"];
  // Verb is the HTTP verb used for this request (e.g. GET, POST, etc)
  string Verb = 6 [(gogoproto.jsontag) = "verb"];
  // ResourceAPIGroup is the resource API group.
  string ResourceAPIGroup = 7 [(gogoproto.jsontag) = "resource_api_group,omitempty"];
  // ResourceNamespace is the resource namespace.
  string ResourceNamespace = 8 [(gogoproto.jsontag) = "resource_namespace,omitempty"];
  // ResourceKind is the API resource kind (e.g. "pod", "service", etc).
  string ResourceKind = 9 [(gogoproto.jsontag) = "resource_kind,omitempty"];
  // ResourceName is the API resource name.
  string ResourceName = 10 [(gogoproto.jsontag) = "resource_name,omitempty"];
  // ResponseCode is the HTTP response code for this request.
  int32 ResponseCode = 11 [(gogoproto.jsontag) = "response_code"];

  // Kubernetes has information about a kubernetes cluster, if applicable.
  KubernetesClusterMetadata Kubernetes = 12 [
    (gogoproto.nullable) = false,
    (gogoproto.embed) = true,
    (gogoproto.jsontag) = ""
  ];
}

// AppMetadata contains common application information.
message AppMetadata {
  // AppURI is the application endpoint.
  string AppURI = 1 [(gogoproto.jsontag) = "app_uri,omitempty"];
  // AppPublicAddr is the configured application public address.
  string AppPublicAddr = 2 [(gogoproto.jsontag) = "app_public_addr,omitempty"];
  // AppLabels are the configured application labels.
  map<string, string> AppLabels = 3 [
    (gogoproto.nullable) = false,
    (gogoproto.jsontag) = "app_labels,omitempty"
  ];
  // AppName is the configured application name.
  string AppName = 4 [(gogoproto.jsontag) = "app_name,omitempty"];
}

// AppCreate is emitted when a new application resource is created.
message AppCreate {
  // Metadata is a common event metadata.
  Metadata Metadata = 1 [
    (gogoproto.nullable) = false,
    (gogoproto.embed) = true,
    (gogoproto.jsontag) = ""
  ];
  // User is a common user event metadata.
  UserMetadata User = 2 [
    (gogoproto.nullable) = false,
    (gogoproto.embed) = true,
    (gogoproto.jsontag) = ""
  ];
  // ResourceMetadata is a common resource event metadata.
  ResourceMetadata Resource = 3 [
    (gogoproto.nullable) = false,
    (gogoproto.embed) = true,
    (gogoproto.jsontag) = ""
  ];
  // AppMetadata is a common application resource metadata.
  AppMetadata App = 4 [
    (gogoproto.nullable) = false,
    (gogoproto.embed) = true,
    (gogoproto.jsontag) = ""
  ];
}

// AppUpdate is emitted when an existing application resource is updated.
message AppUpdate {
  // Metadata is a common event metadata.
  Metadata Metadata = 1 [
    (gogoproto.nullable) = false,
    (gogoproto.embed) = true,
    (gogoproto.jsontag) = ""
  ];
  // User is a common user event metadata.
  UserMetadata User = 2 [
    (gogoproto.nullable) = false,
    (gogoproto.embed) = true,
    (gogoproto.jsontag) = ""
  ];
  // ResourceMetadata is a common resource event metadata.
  ResourceMetadata Resource = 3 [
    (gogoproto.nullable) = false,
    (gogoproto.embed) = true,
    (gogoproto.jsontag) = ""
  ];
  // AppMetadata is a common application resource metadata.
  AppMetadata App = 4 [
    (gogoproto.nullable) = false,
    (gogoproto.embed) = true,
    (gogoproto.jsontag) = ""
  ];
}

// AppDelete is emitted when an application resource is deleted.
message AppDelete {
  // Metadata is a common event metadata.
  Metadata Metadata = 1 [
    (gogoproto.nullable) = false,
    (gogoproto.embed) = true,
    (gogoproto.jsontag) = ""
  ];
  // User is a common user event metadata.
  UserMetadata User = 2 [
    (gogoproto.nullable) = false,
    (gogoproto.embed) = true,
    (gogoproto.jsontag) = ""
  ];
  // ResourceMetadata is a common resource event metadata.
  ResourceMetadata Resource = 3 [
    (gogoproto.nullable) = false,
    (gogoproto.embed) = true,
    (gogoproto.jsontag) = ""
  ];
}

// AppSessionStart is emitted when a user is issued an application certificate.
message AppSessionStart {
  // Metadata is a common event metadata
  Metadata Metadata = 1 [
    (gogoproto.nullable) = false,
    (gogoproto.embed) = true,
    (gogoproto.jsontag) = ""
  ];

  // User is a common user event metadata
  UserMetadata User = 2 [
    (gogoproto.nullable) = false,
    (gogoproto.embed) = true,
    (gogoproto.jsontag) = ""
  ];

  // SessionMetadata is a common event session metadata
  SessionMetadata Session = 3 [
    (gogoproto.nullable) = false,
    (gogoproto.embed) = true,
    (gogoproto.jsontag) = ""
  ];

  // ServerMetadata is a common server metadata
  ServerMetadata Server = 4 [
    (gogoproto.nullable) = false,
    (gogoproto.embed) = true,
    (gogoproto.jsontag) = ""
  ];

  // ConnectionMetadata holds information about the connection
  ConnectionMetadata Connection = 5 [
    (gogoproto.nullable) = false,
    (gogoproto.embed) = true,
    (gogoproto.jsontag) = ""
  ];

  // PublicAddr is the public address of the application being requested.
  // DELETE IN 10.0: this information is also present on the AppMetadata.
  string PublicAddr = 7 [
    (gogoproto.jsontag) = "public_addr",
    deprecated = true
  ];

  // App is a common application resource metadata.
  AppMetadata App = 8 [
    (gogoproto.nullable) = false,
    (gogoproto.embed) = true,
    (gogoproto.jsontag) = ""
  ];
}

// AppSessionEnd is emitted when an application session ends.
message AppSessionEnd {
  // Metadata is a common event metadata
  Metadata Metadata = 1 [
    (gogoproto.nullable) = false,
    (gogoproto.embed) = true,
    (gogoproto.jsontag) = ""
  ];

  // User is a common user event metadata
  UserMetadata User = 2 [
    (gogoproto.nullable) = false,
    (gogoproto.embed) = true,
    (gogoproto.jsontag) = ""
  ];

  // SessionMetadata is a common event session metadata
  SessionMetadata Session = 3 [
    (gogoproto.nullable) = false,
    (gogoproto.embed) = true,
    (gogoproto.jsontag) = ""
  ];

  // ServerMetadata is a common server metadata
  ServerMetadata Server = 4 [
    (gogoproto.nullable) = false,
    (gogoproto.embed) = true,
    (gogoproto.jsontag) = ""
  ];

  // ConnectionMetadata holds information about the connection
  ConnectionMetadata Connection = 5 [
    (gogoproto.nullable) = false,
    (gogoproto.embed) = true,
    (gogoproto.jsontag) = ""
  ];

  // App is a common application resource metadata.
  AppMetadata App = 6 [
    (gogoproto.nullable) = false,
    (gogoproto.embed) = true,
    (gogoproto.jsontag) = ""
  ];
}

// AppSessionChunk is emitted at the start of a 5 minute chunk on each
// proxy. This chunk is used to buffer 5 minutes of audit events at a time
// for applications.
message AppSessionChunk {
  // Metadata is a common event metadata
  Metadata Metadata = 1 [
    (gogoproto.nullable) = false,
    (gogoproto.embed) = true,
    (gogoproto.jsontag) = ""
  ];

  // User is a common user event metadata
  UserMetadata User = 2 [
    (gogoproto.nullable) = false,
    (gogoproto.embed) = true,
    (gogoproto.jsontag) = ""
  ];

  // SessionMetadata is a common event session metadata
  SessionMetadata Session = 3 [
    (gogoproto.nullable) = false,
    (gogoproto.embed) = true,
    (gogoproto.jsontag) = ""
  ];

  // ServerMetadata is a common server metadata
  ServerMetadata Server = 4 [
    (gogoproto.nullable) = false,
    (gogoproto.embed) = true,
    (gogoproto.jsontag) = ""
  ];

  // ConnectionMetadata holds information about the connection
  ConnectionMetadata Connection = 5 [
    (gogoproto.nullable) = false,
    (gogoproto.embed) = true,
    (gogoproto.jsontag) = ""
  ];

  // SessionChunkID is the ID of the session that was created for this 5 minute
  // application log chunk.
  string SessionChunkID = 6 [(gogoproto.jsontag) = "session_chunk_id"];

  // App is a common application resource metadata.
  AppMetadata App = 7 [
    (gogoproto.nullable) = false,
    (gogoproto.embed) = true,
    (gogoproto.jsontag) = ""
  ];
}

// AppSessionRequest is an HTTP request and response.
message AppSessionRequest {
  // Metadata is a common event metadata
  Metadata Metadata = 1 [
    (gogoproto.nullable) = false,
    (gogoproto.embed) = true,
    (gogoproto.jsontag) = ""
  ];

  // StatusCode the HTTP response code for the request.
  uint32 StatusCode = 2 [(gogoproto.jsontag) = "status_code"];
  // Path is relative path in the URL.
  string Path = 3 [(gogoproto.jsontag) = "path"];
  // RawQuery are the encoded query values.
  string RawQuery = 4 [(gogoproto.jsontag) = "raw_query"];
  // Method is the request HTTP method, like GET/POST/DELETE/etc.
  string Method = 5 [(gogoproto.jsontag) = "method"];
  // App is a common application resource metadata.
  AppMetadata App = 6 [
    (gogoproto.nullable) = false,
    (gogoproto.embed) = true,
    (gogoproto.jsontag) = ""
  ];
  // AWS contains extra AWS metadata of the request.
  AWSRequestMetadata AWS = 7 [
    (gogoproto.nullable) = false,
    (gogoproto.embed) = true,
    (gogoproto.jsontag) = ""
  ];
}

// AWSRequestMetadata contains extra AWS metadata of an AppSessionRequest.
message AWSRequestMetadata {
  // AWSRegion is the requested AWS region.
  string AWSRegion = 1 [(gogoproto.jsontag) = "aws_region,omitempty"];
  // AWSService is the requested AWS service name.
  string AWSService = 2 [(gogoproto.jsontag) = "aws_service,omitempty"];
  // AWSHost is the requested host of the AWS service.
  string AWSHost = 3 [(gogoproto.jsontag) = "aws_host,omitempty"];
}

// DatabaseMetadata contains common database information.
message DatabaseMetadata {
  // DatabaseService is the name of the database service proxying the database.
  string DatabaseService = 1 [(gogoproto.jsontag) = "db_service,omitempty"];
  // DatabaseProtocol is the database type, e.g. postgres or mysql.
  string DatabaseProtocol = 2 [(gogoproto.jsontag) = "db_protocol"];
  // DatabaseURI is the database URI to connect to.
  string DatabaseURI = 3 [(gogoproto.jsontag) = "db_uri"];
  // DatabaseName is the name of the database a user is connecting to.
  string DatabaseName = 4 [(gogoproto.jsontag) = "db_name,omitempty"];
  // DatabaseUser is the database username used to connect.
  string DatabaseUser = 5 [(gogoproto.jsontag) = "db_user,omitempty"];
  // DatabaseLabels is the database resource labels.
  map<string, string> DatabaseLabels = 6 [
    (gogoproto.nullable) = false,
    (gogoproto.jsontag) = "db_labels,omitempty"
  ];
  // DatabaseAWSRegion is AWS regions for AWS hosted databases.
  string DatabaseAWSRegion = 7 [(gogoproto.jsontag) = "db_aws_region,omitempty"];
  // DatabaseAWSRegion is cluster ID for Redshift databases.
  string DatabaseAWSRedshiftClusterID = 8 [(gogoproto.jsontag) = "db_aws_redshift_cluster_id,omitempty"];
  // DatabaseGCPProjectID is project ID for GCP hosted databases.
  string DatabaseGCPProjectID = 9 [(gogoproto.jsontag) = "db_gcp_project_id,omitempty"];
  // DatabaseGCPInstanceID is instance ID for GCP hosted databases.
  string DatabaseGCPInstanceID = 10 [(gogoproto.jsontag) = "db_gcp_instance_id,omitempty"];
}

// DatabaseCreate is emitted when a new database resource is created.
message DatabaseCreate {
  // Metadata is a common event metadata.
  Metadata Metadata = 1 [
    (gogoproto.nullable) = false,
    (gogoproto.embed) = true,
    (gogoproto.jsontag) = ""
  ];
  // User is a common user event metadata.
  UserMetadata User = 2 [
    (gogoproto.nullable) = false,
    (gogoproto.embed) = true,
    (gogoproto.jsontag) = ""
  ];
  // ResourceMetadata is a common resource event metadata.
  ResourceMetadata Resource = 3 [
    (gogoproto.nullable) = false,
    (gogoproto.embed) = true,
    (gogoproto.jsontag) = ""
  ];
  // DatabaseMetadata is a common database resource metadata.
  DatabaseMetadata Database = 4 [
    (gogoproto.nullable) = false,
    (gogoproto.embed) = true,
    (gogoproto.jsontag) = ""
  ];
}

// DatabaseUpdate is emitted when an existing database resource is updated.
message DatabaseUpdate {
  // Metadata is a common event metadata.
  Metadata Metadata = 1 [
    (gogoproto.nullable) = false,
    (gogoproto.embed) = true,
    (gogoproto.jsontag) = ""
  ];
  // User is a common user event metadata.
  UserMetadata User = 2 [
    (gogoproto.nullable) = false,
    (gogoproto.embed) = true,
    (gogoproto.jsontag) = ""
  ];
  // ResourceMetadata is a common resource event metadata.
  ResourceMetadata Resource = 3 [
    (gogoproto.nullable) = false,
    (gogoproto.embed) = true,
    (gogoproto.jsontag) = ""
  ];
  // DatabaseMetadata is a common database resource metadata.
  DatabaseMetadata Database = 4 [
    (gogoproto.nullable) = false,
    (gogoproto.embed) = true,
    (gogoproto.jsontag) = ""
  ];
}

// DatabaseDelete is emitted when a database resource is deleted.
message DatabaseDelete {
  // Metadata is a common event metadata.
  Metadata Metadata = 1 [
    (gogoproto.nullable) = false,
    (gogoproto.embed) = true,
    (gogoproto.jsontag) = ""
  ];
  // User is a common user event metadata.
  UserMetadata User = 2 [
    (gogoproto.nullable) = false,
    (gogoproto.embed) = true,
    (gogoproto.jsontag) = ""
  ];
  // ResourceMetadata is a common resource event metadata.
  ResourceMetadata Resource = 3 [
    (gogoproto.nullable) = false,
    (gogoproto.embed) = true,
    (gogoproto.jsontag) = ""
  ];
}

// DatabaseSessionStart is emitted when a user connects to a database.
message DatabaseSessionStart {
  // Metadata is a common event metadata.
  Metadata Metadata = 1 [
    (gogoproto.nullable) = false,
    (gogoproto.embed) = true,
    (gogoproto.jsontag) = ""
  ];
  // User is a common user event metadata.
  UserMetadata User = 2 [
    (gogoproto.nullable) = false,
    (gogoproto.embed) = true,
    (gogoproto.jsontag) = ""
  ];
  // Session is a common event session metadata.
  SessionMetadata Session = 3 [
    (gogoproto.nullable) = false,
    (gogoproto.embed) = true,
    (gogoproto.jsontag) = ""
  ];
  // Server is a common server metadata.
  ServerMetadata Server = 4 [
    (gogoproto.nullable) = false,
    (gogoproto.embed) = true,
    (gogoproto.jsontag) = ""
  ];
  // Connection holds information about the connection.
  ConnectionMetadata Connection = 5 [
    (gogoproto.nullable) = false,
    (gogoproto.embed) = true,
    (gogoproto.jsontag) = ""
  ];
  // Status indicates whether the connection was successful or denied.
  Status Status = 6 [
    (gogoproto.nullable) = false,
    (gogoproto.embed) = true,
    (gogoproto.jsontag) = ""
  ];
  // Database contains database related metadata.
  DatabaseMetadata Database = 7 [
    (gogoproto.nullable) = false,
    (gogoproto.embed) = true,
    (gogoproto.jsontag) = ""
  ];
}

// DatabaseSessionQuery is emitted when a user executes a database query.
message DatabaseSessionQuery {
  // Metadata is a common event metadata.
  Metadata Metadata = 1 [
    (gogoproto.nullable) = false,
    (gogoproto.embed) = true,
    (gogoproto.jsontag) = ""
  ];
  // User is a common user event metadata.
  UserMetadata User = 2 [
    (gogoproto.nullable) = false,
    (gogoproto.embed) = true,
    (gogoproto.jsontag) = ""
  ];
  // SessionMetadata is a common event session metadata.
  SessionMetadata Session = 3 [
    (gogoproto.nullable) = false,
    (gogoproto.embed) = true,
    (gogoproto.jsontag) = ""
  ];
  // Database contains database related metadata.
  DatabaseMetadata Database = 4 [
    (gogoproto.nullable) = false,
    (gogoproto.embed) = true,
    (gogoproto.jsontag) = ""
  ];
  // DatabaseQuery is the executed query string.
  string DatabaseQuery = 5 [(gogoproto.jsontag) = "db_query"];
  // DatabaseQueryParameters are the query parameters for prepared statements.
  repeated string DatabaseQueryParameters = 6 [(gogoproto.jsontag) = "db_query_parameters,omitempty"];
  // Status indicates whether the query was successfully sent to the database.
  Status Status = 7 [
    (gogoproto.nullable) = false,
    (gogoproto.embed) = true,
    (gogoproto.jsontag) = ""
  ];
}

// PostgresParse is emitted when a Postgres client creates a prepared statement
// using extended query protocol.
message PostgresParse {
  // Metadata is a common event metadata.
  Metadata Metadata = 1 [
    (gogoproto.nullable) = false,
    (gogoproto.embed) = true,
    (gogoproto.jsontag) = ""
  ];
  // User is a common user event metadata.
  UserMetadata User = 2 [
    (gogoproto.nullable) = false,
    (gogoproto.embed) = true,
    (gogoproto.jsontag) = ""
  ];
  // SessionMetadata is a common event session metadata.
  SessionMetadata Session = 3 [
    (gogoproto.nullable) = false,
    (gogoproto.embed) = true,
    (gogoproto.jsontag) = ""
  ];
  // Database contains database related metadata.
  DatabaseMetadata Database = 4 [
    (gogoproto.nullable) = false,
    (gogoproto.embed) = true,
    (gogoproto.jsontag) = ""
  ];
  // StatementName is the prepared statement name.
  string StatementName = 5 [(gogoproto.jsontag) = "statement_name"];
  // Query is the prepared statement query.
  string Query = 6 [(gogoproto.jsontag) = "query"];
}

// PostgresBind is emitted when a Postgres client readies a prepared statement
// for execution and binds it to parameters.
message PostgresBind {
  // Metadata is a common event metadata.
  Metadata Metadata = 1 [
    (gogoproto.nullable) = false,
    (gogoproto.embed) = true,
    (gogoproto.jsontag) = ""
  ];
  // User is a common user event metadata.
  UserMetadata User = 2 [
    (gogoproto.nullable) = false,
    (gogoproto.embed) = true,
    (gogoproto.jsontag) = ""
  ];
  // SessionMetadata is a common event session metadata.
  SessionMetadata Session = 3 [
    (gogoproto.nullable) = false,
    (gogoproto.embed) = true,
    (gogoproto.jsontag) = ""
  ];
  // Database contains database related metadata.
  DatabaseMetadata Database = 4 [
    (gogoproto.nullable) = false,
    (gogoproto.embed) = true,
    (gogoproto.jsontag) = ""
  ];
  // StatementName is the name of prepared statement that's being bound to parameters.
  string StatementName = 5 [(gogoproto.jsontag) = "statement_name"];
  // PortalName is the destination portal name that binds statement to parameters.
  string PortalName = 6 [(gogoproto.jsontag) = "portal_name"];
  // Parameters are the query bind parameters.
  repeated string Parameters = 7 [(gogoproto.jsontag) = "parameters"];
}

// PostgresExecute is emitted when a Postgres client executes a previously
// bound prepared statement.
message PostgresExecute {
  // Metadata is a common event metadata.
  Metadata Metadata = 1 [
    (gogoproto.nullable) = false,
    (gogoproto.embed) = true,
    (gogoproto.jsontag) = ""
  ];
  // User is a common user event metadata.
  UserMetadata User = 2 [
    (gogoproto.nullable) = false,
    (gogoproto.embed) = true,
    (gogoproto.jsontag) = ""
  ];
  // SessionMetadata is a common event session metadata.
  SessionMetadata Session = 3 [
    (gogoproto.nullable) = false,
    (gogoproto.embed) = true,
    (gogoproto.jsontag) = ""
  ];
  // Database contains database related metadata.
  DatabaseMetadata Database = 4 [
    (gogoproto.nullable) = false,
    (gogoproto.embed) = true,
    (gogoproto.jsontag) = ""
  ];
  // PortalName is the name of destination portal that's being executed.
  string PortalName = 5 [(gogoproto.jsontag) = "portal_name"];
}

// PostgresClose is emitted when a Postgres client closes an existing prepared
// statement.
message PostgresClose {
  // Metadata is a common event metadata.
  Metadata Metadata = 1 [
    (gogoproto.nullable) = false,
    (gogoproto.embed) = true,
    (gogoproto.jsontag) = ""
  ];
  // User is a common user event metadata.
  UserMetadata User = 2 [
    (gogoproto.nullable) = false,
    (gogoproto.embed) = true,
    (gogoproto.jsontag) = ""
  ];
  // SessionMetadata is a common event session metadata.
  SessionMetadata Session = 3 [
    (gogoproto.nullable) = false,
    (gogoproto.embed) = true,
    (gogoproto.jsontag) = ""
  ];
  // Database contains database related metadata.
  DatabaseMetadata Database = 4 [
    (gogoproto.nullable) = false,
    (gogoproto.embed) = true,
    (gogoproto.jsontag) = ""
  ];
  // StatementName is the name of prepared statement that's being closed.
  string StatementName = 5 [(gogoproto.jsontag) = "statement_name"];
  // PortalName is the name of destination portal that's being closed.
  string PortalName = 6 [(gogoproto.jsontag) = "portal_name"];
}

// PostgresFunctionCall is emitted when a Postgres client calls internal
// database function.
message PostgresFunctionCall {
  // Metadata is a common event metadata.
  Metadata Metadata = 1 [
    (gogoproto.nullable) = false,
    (gogoproto.embed) = true,
    (gogoproto.jsontag) = ""
  ];
  // User is a common user event metadata.
  UserMetadata User = 2 [
    (gogoproto.nullable) = false,
    (gogoproto.embed) = true,
    (gogoproto.jsontag) = ""
  ];
  // SessionMetadata is a common event session metadata.
  SessionMetadata Session = 3 [
    (gogoproto.nullable) = false,
    (gogoproto.embed) = true,
    (gogoproto.jsontag) = ""
  ];
  // Database contains database related metadata.
  DatabaseMetadata Database = 4 [
    (gogoproto.nullable) = false,
    (gogoproto.embed) = true,
    (gogoproto.jsontag) = ""
  ];
  // FunctionOID is the Postgres object ID of the called function.
  uint32 FunctionOID = 5 [(gogoproto.jsontag) = "function_oid"];
  // FunctionArgs contains formatted function arguments.
  repeated string FunctionArgs = 6 [(gogoproto.jsontag) = "function_args,omitempty"];
}

// WindowsDesktopSessionStart is emitted when a user connects to a desktop.
message WindowsDesktopSessionStart {
  // Metadata is common event metadata.
  Metadata Metadata = 1 [
    (gogoproto.nullable) = false,
    (gogoproto.embed) = true,
    (gogoproto.jsontag) = ""
  ];
  // User is common user event metadata.
  UserMetadata User = 2 [
    (gogoproto.nullable) = false,
    (gogoproto.embed) = true,
    (gogoproto.jsontag) = ""
  ];
  // Session is common event session metadata.
  SessionMetadata Session = 3 [
    (gogoproto.nullable) = false,
    (gogoproto.embed) = true,
    (gogoproto.jsontag) = ""
  ];
  // Connection holds information about the connection.
  ConnectionMetadata Connection = 4 [
    (gogoproto.nullable) = false,
    (gogoproto.embed) = true,
    (gogoproto.jsontag) = ""
  ];
  // Status indicates whether the connection was successful or denied.
  Status Status = 5 [
    (gogoproto.nullable) = false,
    (gogoproto.embed) = true,
    (gogoproto.jsontag) = ""
  ];
  // WindowsDesktopService is the name of the service proxying the RDP session.
  string WindowsDesktopService = 6 [(gogoproto.jsontag) = "windows_desktop_service"];
  // DesktopAddr is the address of the desktop being accessed.
  string DesktopAddr = 7 [(gogoproto.jsontag) = "desktop_addr"];
  // Domain is the Active Directory domain of the desktop being accessed.
  string Domain = 8 [(gogoproto.jsontag) = "windows_domain"];
  // WindowsUser is the Windows username used to connect.
  string WindowsUser = 9 [(gogoproto.jsontag) = "windows_user"];
  // DesktopLabels are the labels on the desktop resource.
  map<string, string> DesktopLabels = 10 [(gogoproto.jsontag) = "desktop_labels"];
  // DesktopName is the name of the desktop resource.
  string DesktopName = 11 [(gogoproto.jsontag) = "desktop_name"];
}

// DatabaseSessionEnd is emitted when a user ends the database session.
message DatabaseSessionEnd {
  // Metadata is a common event metadata.
  Metadata Metadata = 1 [
    (gogoproto.nullable) = false,
    (gogoproto.embed) = true,
    (gogoproto.jsontag) = ""
  ];
  // User is a common user event metadata.
  UserMetadata User = 2 [
    (gogoproto.nullable) = false,
    (gogoproto.embed) = true,
    (gogoproto.jsontag) = ""
  ];
  // Session is a common event session metadata.
  SessionMetadata Session = 3 [
    (gogoproto.nullable) = false,
    (gogoproto.embed) = true,
    (gogoproto.jsontag) = ""
  ];
  // Database contains database related metadata.
  DatabaseMetadata Database = 4 [
    (gogoproto.nullable) = false,
    (gogoproto.embed) = true,
    (gogoproto.jsontag) = ""
  ];
}

// MFADeviceMetadata is a common MFA device metadata.
message MFADeviceMetadata {
  // Name is the user-specified name of the MFA device.
  string DeviceName = 1 [(gogoproto.jsontag) = "mfa_device_name"];
  // ID is the UUID of the MFA device generated by Teleport.
  string DeviceID = 2 [(gogoproto.jsontag) = "mfa_device_uuid"];
  // Type is the type of this MFA device.
  string DeviceType = 3 [(gogoproto.jsontag) = "mfa_device_type"];
}

// MFADeviceAdd is emitted when a user adds an MFA device.
message MFADeviceAdd {
  // Metadata is a common event metadata.
  Metadata Metadata = 1 [
    (gogoproto.nullable) = false,
    (gogoproto.embed) = true,
    (gogoproto.jsontag) = ""
  ];
  // User is a common user event metadata.
  UserMetadata User = 2 [
    (gogoproto.nullable) = false,
    (gogoproto.embed) = true,
    (gogoproto.jsontag) = ""
  ];
  // Device is the new MFA device added by the user.
  MFADeviceMetadata Device = 3 [
    (gogoproto.nullable) = false,
    (gogoproto.embed) = true,
    (gogoproto.jsontag) = ""
  ];
}

// MFADeviceDelete is emitted when a user deletes an MFA device.
message MFADeviceDelete {
  // Metadata is a common event metadata.
  Metadata Metadata = 1 [
    (gogoproto.nullable) = false,
    (gogoproto.embed) = true,
    (gogoproto.jsontag) = ""
  ];
  // User is a common user event metadata.
  UserMetadata User = 2 [
    (gogoproto.nullable) = false,
    (gogoproto.embed) = true,
    (gogoproto.jsontag) = ""
  ];
  // Device is the MFA device deleted by the user.
  MFADeviceMetadata Device = 3 [
    (gogoproto.nullable) = false,
    (gogoproto.embed) = true,
    (gogoproto.jsontag) = ""
  ];
}

// BillingInformationUpdate is emitted when a user updates the billing information.
message BillingInformationUpdate {
  // Metadata is a common event metadata.
  Metadata Metadata = 1 [
    (gogoproto.nullable) = false,
    (gogoproto.embed) = true,
    (gogoproto.jsontag) = ""
  ];
  // User is a common user event metadata.
  UserMetadata User = 2 [
    (gogoproto.nullable) = false,
    (gogoproto.embed) = true,
    (gogoproto.jsontag) = ""
  ];
}

// BillingCardCreate is emitted when a user creates or updates a credit card.
message BillingCardCreate {
  // Metadata is a common event metadata.
  Metadata Metadata = 1 [
    (gogoproto.nullable) = false,
    (gogoproto.embed) = true,
    (gogoproto.jsontag) = ""
  ];
  // User is a common user event metadata.
  UserMetadata User = 2 [
    (gogoproto.nullable) = false,
    (gogoproto.embed) = true,
    (gogoproto.jsontag) = ""
  ];
}

// BillingCardDelete is emitted when a user deletes a credit card.
message BillingCardDelete {
  // Metadata is a common event metadata.
  Metadata Metadata = 1 [
    (gogoproto.nullable) = false,
    (gogoproto.embed) = true,
    (gogoproto.jsontag) = ""
  ];
  // User is a common user event metadata.
  UserMetadata User = 2 [
    (gogoproto.nullable) = false,
    (gogoproto.embed) = true,
    (gogoproto.jsontag) = ""
  ];
}

// LockCreate is emitted when a lock is created/updated.
// Locks are used to restrict access to a Teleport environment by disabling
// interactions involving a user, an RBAC role, a node, etc.
// See rfd/0009-locking.md for more details.
message LockCreate {
  // Metadata is a common event metadata
  Metadata Metadata = 1 [
    (gogoproto.nullable) = false,
    (gogoproto.embed) = true,
    (gogoproto.jsontag) = ""
  ];

  // ResourceMetadata is a common resource event metadata
  ResourceMetadata Resource = 2 [
    (gogoproto.nullable) = false,
    (gogoproto.embed) = true,
    (gogoproto.jsontag) = ""
  ];

  // User is a common user event metadata
  UserMetadata User = 3 [
    (gogoproto.nullable) = false,
    (gogoproto.embed) = true,
    (gogoproto.jsontag) = ""
  ];

  // Target describes the set of interactions that the lock applies to
  types.LockTarget Target = 4 [
    (gogoproto.nullable) = false,
    (gogoproto.jsontag) = "target"
  ];
}

// LockDelete is emitted when a lock is deleted
message LockDelete {
  // Metadata is a common event metadata
  Metadata Metadata = 1 [
    (gogoproto.nullable) = false,
    (gogoproto.embed) = true,
    (gogoproto.jsontag) = ""
  ];

  // ResourceMetadata is a common resource event metadata
  ResourceMetadata Resource = 2 [
    (gogoproto.nullable) = false,
    (gogoproto.embed) = true,
    (gogoproto.jsontag) = ""
  ];

  // User is a common user event metadata
  UserMetadata User = 3 [
    (gogoproto.nullable) = false,
    (gogoproto.embed) = true,
    (gogoproto.jsontag) = ""
  ];
}

// RecoveryCodeGenerate is emitted when a user's new recovery codes are generated and updated.
message RecoveryCodeGenerate {
  // Metadata is a common event metadata.
  Metadata Metadata = 1 [
    (gogoproto.nullable) = false,
    (gogoproto.embed) = true,
    (gogoproto.jsontag) = ""
  ];
  // User is a common user event metadata.
  UserMetadata User = 2 [
    (gogoproto.nullable) = false,
    (gogoproto.embed) = true,
    (gogoproto.jsontag) = ""
  ];
}

// RecoveryCodeUsed is emitted when a user's recovery code was used successfully or
// unsuccessfully.
message RecoveryCodeUsed {
  // Metadata is a common event metadata.
  Metadata Metadata = 1 [
    (gogoproto.nullable) = false,
    (gogoproto.embed) = true,
    (gogoproto.jsontag) = ""
  ];
  // User is a common user event metadata.
  UserMetadata User = 2 [
    (gogoproto.nullable) = false,
    (gogoproto.embed) = true,
    (gogoproto.jsontag) = ""
  ];
  // Status contains fields to indicate whether attempt was successful or not.
  Status Status = 3 [
    (gogoproto.nullable) = false,
    (gogoproto.embed) = true,
    (gogoproto.jsontag) = ""
  ];
}

// WindowsDesktopSessionEnd is emitted when a user ends a Windows desktop session.
message WindowsDesktopSessionEnd {
  // Metadata is a common event metadata.
  Metadata Metadata = 1 [
    (gogoproto.nullable) = false,
    (gogoproto.embed) = true,
    (gogoproto.jsontag) = ""
  ];
  // User is a common user event metadata.
  UserMetadata User = 2 [
    (gogoproto.nullable) = false,
    (gogoproto.embed) = true,
    (gogoproto.jsontag) = ""
  ];
  // Session is a common event session metadata.
  SessionMetadata Session = 3 [
    (gogoproto.nullable) = false,
    (gogoproto.embed) = true,
    (gogoproto.jsontag) = ""
  ];
  // WindowsDesktopService is the name of the service proxying the RDP session.
  string WindowsDesktopService = 4 [(gogoproto.jsontag) = "windows_desktop_service"];
  // DesktopAddr is the address of the desktop being accessed.
  string DesktopAddr = 5 [(gogoproto.jsontag) = "desktop_addr"];
  // Domain is the Active Directory domain of the desktop being accessed.
  string Domain = 6 [(gogoproto.jsontag) = "windows_domain"];
  // WindowsUser is the Windows username used to connect.
  string WindowsUser = 7 [(gogoproto.jsontag) = "windows_user"];
  // DesktopLabels are the labels on the desktop resource.
  map<string, string> DesktopLabels = 8 [(gogoproto.jsontag) = "desktop_labels"];
  // StartTime is the timestamp at which the session began.
  google.protobuf.Timestamp StartTime = 9 [
    (gogoproto.stdtime) = true,
    (gogoproto.nullable) = false,
    (gogoproto.jsontag) = "session_start,omitempty" // JSON tag intentionally matches SessionEnd event
  ];
  // EndTime is the timestamp at which the session ended.
  google.protobuf.Timestamp EndTime = 10 [
    (gogoproto.stdtime) = true,
    (gogoproto.nullable) = false,
    (gogoproto.jsontag) = "session_stop,omitempty"
  ];
  // DesktopName is the name of the desktop resource.
  string DesktopName = 11 [(gogoproto.jsontag) = "desktop_name"];
  // Recorded is true if the session was recorded, false otherwise.
  bool Recorded = 12 [(gogoproto.jsontag) = "recorded"];
  // Participants is a list of participants in the session.
  repeated string Participants = 13 [(gogoproto.jsontag) = "participants"];
}

// CertificateCreate is emitted when a certificate is issued.
message CertificateCreate {
  // Metadata is a common event metadata.
  Metadata Metadata = 1 [
    (gogoproto.nullable) = false,
    (gogoproto.embed) = true,
    (gogoproto.jsontag) = ""
  ];

  // CertificateType is the type of certificate that was just issued.
  string CertificateType = 2 [(gogoproto.jsontag) = "cert_type,omitempty"];

  // Identity is the identity associated with the certificate, as interpreted by Teleport.
  Identity Identity = 3 [(gogoproto.jsontag) = "identity"];
}

// RenewableCertificateGenerationMismatch is emitted when a renewable
// certificiate's generation counter fails to validate, possibly indicating a
// stolen certificate and an invalid renewal attempt.
message RenewableCertificateGenerationMismatch {
  // Metadata is a common event metadata.
  Metadata Metadata = 1 [
    (gogoproto.nullable) = false,
    (gogoproto.embed) = true,
    (gogoproto.jsontag) = ""
  ];

  // UserMetadata is a common user event metadata.
  UserMetadata UserMetadata = 2 [
    (gogoproto.nullable) = false,
    (gogoproto.embed) = true,
    (gogoproto.jsontag) = ""
  ];
}

// Unknown is a fallback event used when we don't recognize an event from the backend.
message Unknown {
  // Metadata is a common event metadata.
  Metadata Metadata = 1 [
    (gogoproto.nullable) = false,
    (gogoproto.embed) = true,
    (gogoproto.jsontag) = ""
  ];

  // UnknownType is the event type extracted from the unknown event.
  string UnknownType = 2 [(gogoproto.jsontag) = "unknown_event"];

  // UnknownCode is the event code extracted from the unknown event.
  string UnknownCode = 3 [(gogoproto.jsontag) = "unknown_code,omitempty"];

  // Data is the serialized JSON data of the unknown event.
  string Data = 4 [(gogoproto.jsontag) = "data"];
}

// OneOf is a union of one of audit events submitted to the auth service
message OneOf {
  // Event is one of the audit events
  oneof Event {
    events.UserLogin UserLogin = 1;
    events.UserCreate UserCreate = 2;
    events.UserDelete UserDelete = 3;
    events.UserPasswordChange UserPasswordChange = 4;
    events.SessionStart SessionStart = 5;
    events.SessionJoin SessionJoin = 6;
    events.SessionPrint SessionPrint = 7;
    events.SessionReject SessionReject = 8;
    events.Resize Resize = 9;
    events.SessionEnd SessionEnd = 10;
    events.SessionCommand SessionCommand = 11;
    events.SessionDisk SessionDisk = 12;
    events.SessionNetwork SessionNetwork = 13;
    events.SessionData SessionData = 14;
    events.SessionLeave SessionLeave = 15;
    events.PortForward PortForward = 16;
    events.X11Forward X11Forward = 17;
    events.SCP SCP = 18;
    events.Exec Exec = 19;
    events.Subsystem Subsystem = 20;
    events.ClientDisconnect ClientDisconnect = 21;
    events.AuthAttempt AuthAttempt = 22;
    events.AccessRequestCreate AccessRequestCreate = 23;
    events.UserTokenCreate UserTokenCreate = 24;
    events.RoleCreate RoleCreate = 25;
    events.RoleDelete RoleDelete = 26;
    events.TrustedClusterCreate TrustedClusterCreate = 27;
    events.TrustedClusterDelete TrustedClusterDelete = 28;
    events.TrustedClusterTokenCreate TrustedClusterTokenCreate = 29;
    events.GithubConnectorCreate GithubConnectorCreate = 30;
    events.GithubConnectorDelete GithubConnectorDelete = 31;
    events.OIDCConnectorCreate OIDCConnectorCreate = 32;
    events.OIDCConnectorDelete OIDCConnectorDelete = 33;
    events.SAMLConnectorCreate SAMLConnectorCreate = 34;
    events.SAMLConnectorDelete SAMLConnectorDelete = 35;
    events.KubeRequest KubeRequest = 36;
    events.AppSessionStart AppSessionStart = 37;
    events.AppSessionChunk AppSessionChunk = 38;
    events.AppSessionRequest AppSessionRequest = 39;
    events.DatabaseSessionStart DatabaseSessionStart = 40;
    events.DatabaseSessionEnd DatabaseSessionEnd = 41;
    events.DatabaseSessionQuery DatabaseSessionQuery = 42;
    events.SessionUpload SessionUpload = 43;
    events.MFADeviceAdd MFADeviceAdd = 44;
    events.MFADeviceDelete MFADeviceDelete = 45;
    events.BillingInformationUpdate BillingInformationUpdate = 46;
    events.BillingCardCreate BillingCardCreate = 47;
    events.BillingCardDelete BillingCardDelete = 48;
    events.LockCreate LockCreate = 49;
    events.LockDelete LockDelete = 50;
    events.RecoveryCodeGenerate RecoveryCodeGenerate = 51;
    events.RecoveryCodeUsed RecoveryCodeUsed = 52;
    events.DatabaseCreate DatabaseCreate = 53;
    events.DatabaseUpdate DatabaseUpdate = 54;
    events.DatabaseDelete DatabaseDelete = 55;
    events.AppCreate AppCreate = 56;
    events.AppUpdate AppUpdate = 57;
    events.AppDelete AppDelete = 58;
    events.WindowsDesktopSessionStart WindowsDesktopSessionStart = 59;
    events.WindowsDesktopSessionEnd WindowsDesktopSessionEnd = 60;
    events.PostgresParse PostgresParse = 61;
    events.PostgresBind PostgresBind = 62;
    events.PostgresExecute PostgresExecute = 63;
    events.PostgresClose PostgresClose = 64;
    events.PostgresFunctionCall PostgresFunctionCall = 65;
    events.AccessRequestDelete AccessRequestDelete = 66;
    events.SessionConnect SessionConnect = 67;
    events.CertificateCreate CertificateCreate = 68;
    events.DesktopRecording DesktopRecording = 69;
    events.DesktopClipboardSend DesktopClipboardSend = 70;
    events.DesktopClipboardReceive DesktopClipboardReceive = 71;
    events.MySQLStatementPrepare MySQLStatementPrepare = 72;
    events.MySQLStatementExecute MySQLStatementExecute = 73;
    events.MySQLStatementSendLongData MySQLStatementSendLongData = 74;
    events.MySQLStatementClose MySQLStatementClose = 75;
    events.MySQLStatementReset MySQLStatementReset = 76;
    events.MySQLStatementFetch MySQLStatementFetch = 77;
    events.MySQLStatementBulkExecute MySQLStatementBulkExecute = 78;
    events.RenewableCertificateGenerationMismatch RenewableCertificateGenerationMismatch = 79;
    events.Unknown Unknown = 80;
    events.MySQLInitDB MySQLInitDB = 81;
    events.MySQLCreateDB MySQLCreateDB = 82;
    events.MySQLDropDB MySQLDropDB = 83;
    events.MySQLShutDown MySQLShutDown = 84;
    events.MySQLProcessKill MySQLProcessKill = 85;
    events.MySQLDebug MySQLDebug = 86;
    events.MySQLRefresh MySQLRefresh = 87;
    events.AccessRequestResourceSearch AccessRequestResourceSearch = 88;
    events.SQLServerRPCRequest SQLServerRPCRequest = 89;
    events.DatabaseSessionMalformedPacket DatabaseSessionMalformedPacket = 90;
    events.SFTP SFTP = 91;
    events.UpgradeWindowStartUpdate UpgradeWindowStartUpdate = 92;
    events.AppSessionEnd AppSessionEnd = 93;
    events.SessionRecordingAccess SessionRecordingAccess = 94;
    events.KubernetesClusterCreate KubernetesClusterCreate = 96;
    events.KubernetesClusterUpdate KubernetesClusterUpdate = 97;
    events.KubernetesClusterDelete KubernetesClusterDelete = 98;
    events.SSMRun SSMRun = 99;
    events.ElasticsearchRequest ElasticsearchRequest = 100;
    events.CassandraBatch CassandraBatch = 101;
    events.CassandraPrepare CassandraPrepare = 102;
    events.CassandraRegister CassandraRegister = 103;
    events.CassandraExecute CassandraExecute = 104;
    events.AppSessionDynamoDBRequest AppSessionDynamoDBRequest = 105;
    events.DesktopSharedDirectoryStart DesktopSharedDirectoryStart = 106;
    events.DesktopSharedDirectoryRead DesktopSharedDirectoryRead = 107;
    events.DesktopSharedDirectoryWrite DesktopSharedDirectoryWrite = 108;
    events.DynamoDBRequest DynamoDBRequest = 109;
  }
}

// StreamStatus reflects stream status
message StreamStatus {
  // UploadID represents upload ID
  string UploadID = 1;
  // LastEventIndex updates last event index
  int64 LastEventIndex = 2;
  // LastUploadTime is the time of the last upload
  google.protobuf.Timestamp LastUploadTime = 3 [
    (gogoproto.stdtime) = true,
    (gogoproto.nullable) = false
  ];
}

// SessionUpload is a session upload
message SessionUpload {
  // Metadata is a common event metadata
  Metadata Metadata = 1 [
    (gogoproto.nullable) = false,
    (gogoproto.embed) = true,
    (gogoproto.jsontag) = ""
  ];

  // SessionMetadata is a common event session metadata
  SessionMetadata SessionMetadata = 2 [
    (gogoproto.nullable) = false,
    (gogoproto.embed) = true,
    (gogoproto.jsontag) = ""
  ];
  reserved 4;

  // URL is where the url the session event data upload is at
  string SessionURL = 5 [(gogoproto.jsontag) = "url"];
}

// Identity matches github.com/gravitational/teleport/lib/tlsca.Identity except
// for RouteToApp and RouteToDatabase which are nullable and Traits which is
// represented as a google.protobuf.Struct (still containing a map from string
// to strings). Field names match other names already used in other events
// rather than the field names in tlsca.Identity.
message Identity {
  // User is a username or name of the node connection
  string User = 1 [(gogoproto.jsontag) = "user,omitempty"];
  // Impersonator is a username of a user impersonating this user
  string Impersonator = 2 [(gogoproto.jsontag) = "impersonator,omitempty"];
  // Roles is a list of groups (Teleport roles) encoded in the identity
  repeated string Roles = 3 [(gogoproto.jsontag) = "roles,omitempty"];
  // Usage is a list of usage restrictions encoded in the identity
  repeated string Usage = 4 [(gogoproto.jsontag) = "usage,omitempty"];
  // Logins is a list of Unix logins allowed.
  repeated string Logins = 5 [(gogoproto.jsontag) = "logins,omitempty"];
  // KubernetesGroups is a list of Kubernetes groups allowed
  repeated string KubernetesGroups = 6 [(gogoproto.jsontag) = "kubernetes_groups,omitempty"];
  // KubernetesUsers is a list of Kubernetes users allowed
  repeated string KubernetesUsers = 7 [(gogoproto.jsontag) = "kubernetes_users,omitempty"];
  // Expires specifies whenever the session will expire
  google.protobuf.Timestamp Expires = 8 [
    (gogoproto.stdtime) = true,
    (gogoproto.nullable) = false,
    (gogoproto.jsontag) = "expires"
  ];
  // RouteToCluster specifies the target cluster
  // if present in the session
  string RouteToCluster = 9 [(gogoproto.jsontag) = "route_to_cluster,omitempty"];
  // KubernetesCluster specifies the target kubernetes cluster for TLS
  // identities. This can be empty on older Teleport clients.
  string KubernetesCluster = 10 [(gogoproto.jsontag) = "kubernetes_cluster,omitempty"];
  // Traits hold claim data used to populate a role at runtime.
  wrappers.LabelValues Traits = 11 [
    (gogoproto.nullable) = false,
    (gogoproto.jsontag) = "traits,omitempty",
    (gogoproto.customtype) = "github.com/gravitational/teleport/api/types/wrappers.Traits"
  ];
  // RouteToApp holds routing information for applications. Routing metadata
  // allows Teleport web proxy to route HTTP requests to the appropriate
  // cluster and Teleport application proxy within the cluster.
  RouteToApp RouteToApp = 12 [(gogoproto.jsontag) = "route_to_app,omitempty"];
  // TeleportCluster is the name of the teleport cluster that this identity
  // originated from. For TLS certs this may not be the same as cert issuer,
  // in case of multi-hop requests that originate from a remote cluster.
  string TeleportCluster = 13 [(gogoproto.jsontag) = "teleport_cluster,omitempty"];
  // RouteToDatabase contains routing information for databases.
  RouteToDatabase RouteToDatabase = 14 [(gogoproto.jsontag) = "route_to_database,omitempty"];
  // DatabaseNames is a list of allowed database names.
  repeated string DatabaseNames = 15 [(gogoproto.jsontag) = "database_names,omitempty"];
  // DatabaseUsers is a list of allowed database users.
  repeated string DatabaseUsers = 16 [(gogoproto.jsontag) = "database_users,omitempty"];
  // MFADeviceUUID is the UUID of an MFA device when this Identity was
  // confirmed immediately after an MFA check.
  string MFADeviceUUID = 17 [(gogoproto.jsontag) = "mfa_device_uuid,omitempty"];
  // ClientIP is an observed IP of the client that this Identity represents.
  string ClientIP = 18 [(gogoproto.jsontag) = "client_ip,omitempty"];
  // AWSRoleARNs is a list of allowed AWS role ARNs user can assume.
  repeated string AWSRoleARNs = 19 [(gogoproto.jsontag) = "aws_role_arns,omitempty"];
  // AccessRequests is a list of UUIDs of active requests for this Identity.
  repeated string AccessRequests = 20 [(gogoproto.jsontag) = "access_requests,omitempty"];
  // DisallowReissue is a flag that, if set, instructs the auth server to
  // deny any attempts to reissue new certificates while authenticated with
  // this certificate.
  bool DisallowReissue = 21 [(gogoproto.jsontag) = "disallow_reissue,omitempty"];
  // AllowedResourceIds is the list of resources which the identity will be
  // allowed to access. An empty list indicates that no resource-specific
  // restrictions will be applied.
  repeated ResourceID AllowedResourceIDs = 22 [
    (gogoproto.jsontag) = "allowed_resource_ids,omitempty",
    (gogoproto.nullable) = false
  ];
<<<<<<< HEAD
  // AzureIdentities is a list of allowed Azure identities user can assume.
  repeated string AzureIdentities = 23 [(gogoproto.jsontag) = "azure_identities,omitempty"];
=======
  // PreviousIdentityExpires is the expiry time of the identity/cert that this
  // identity/cert was derived from. It is used to determine a session's hard
  // deadline in cases where both require_session_mfa and disconnect_expired_cert
  // are enabled. See https://github.com/gravitational/teleport/issues/18544.
  google.protobuf.Timestamp PreviousIdentityExpires = 23 [
    (gogoproto.stdtime) = true,
    (gogoproto.nullable) = false,
    (gogoproto.jsontag) = "prev_identity_expires"
  ];
>>>>>>> ce9af894
}

// RouteToApp contains parameters for application access certificate requests.
message RouteToApp {
  // Name is the application name certificate is being requested for.
  string Name = 1 [(gogoproto.jsontag) = "name"];
  // SessionID is the ID of the application session.
  string SessionID = 2 [(gogoproto.jsontag) = "session_id"];
  // PublicAddr is the application public address.
  string PublicAddr = 3 [(gogoproto.jsontag) = "public_addr"];
  // ClusterName is the cluster where the application resides.
  string ClusterName = 4 [(gogoproto.jsontag) = "cluster_name"];
  // AWSRoleARN is the AWS role to assume when accessing AWS API.
  string AWSRoleARN = 5 [(gogoproto.jsontag) = "aws_role_arn,omitempty"];
  // AzureIdentity is the Azure identity ot assume when accessing Azure API.
  string AzureIdentity = 6 [(gogoproto.jsontag) = "azure_identity,omitempty"];
}

// RouteToDatabase combines parameters for database service routing information.
message RouteToDatabase {
  // ServiceName is the Teleport database proxy service name the cert is for.
  string ServiceName = 1 [(gogoproto.jsontag) = "service_name"];
  // Protocol is the type of the database the cert is for.
  string Protocol = 2 [(gogoproto.jsontag) = "protocol"];
  // Username is an optional database username to embed.
  string Username = 3 [(gogoproto.jsontag) = "username,omitempty"];
  // Database is an optional database name to embed.
  string Database = 4 [(gogoproto.jsontag) = "database,omitempty"];
}

// AccessRequestResourceSearch is emitted when a user searches for resources as
// part of a search-based access request
message AccessRequestResourceSearch {
  // Metadata is common event metadata.
  Metadata Metadata = 1 [
    (gogoproto.nullable) = false,
    (gogoproto.embed) = true,
    (gogoproto.jsontag) = ""
  ];
  // User is common user metadata.
  UserMetadata User = 2 [
    (gogoproto.nullable) = false,
    (gogoproto.embed) = true,
    (gogoproto.jsontag) = ""
  ];
  // SearchAsRoles is the list of roles the search was performed as.
  repeated string SearchAsRoles = 3 [(gogoproto.jsontag) = "search_as_roles"];
  // ResourceType is the type of resource being searched for.
  string ResourceType = 4 [(gogoproto.jsontag) = "resource_type,omitempty"];
  // Namespace is the namespace of resources.
  string Namespace = 5 [(gogoproto.jsontag) = "namespace,omitempty"];
  // Labels is the label-based matcher used for the search.
  map<string, string> Labels = 6 [(gogoproto.jsontag) = "labels,omitempty"];
  // PredicateExpression is the list of boolean conditions that were used for the search.
  string PredicateExpression = 7 [(gogoproto.jsontag) = "predicate_expression,omitempty"];
  // SearchKeywords is the list of search keywords used to match against resource field values.
  repeated string SearchKeywords = 8 [(gogoproto.jsontag) = "search_keywords,omitempty"];
}

// MySQLStatementPrepare is emitted when a MySQL client creates a prepared
// statement using the prepared statement protocol.
message MySQLStatementPrepare {
  // Metadata is a common event metadata.
  Metadata Metadata = 1 [
    (gogoproto.nullable) = false,
    (gogoproto.embed) = true,
    (gogoproto.jsontag) = ""
  ];
  // User is a common user event metadata.
  UserMetadata User = 2 [
    (gogoproto.nullable) = false,
    (gogoproto.embed) = true,
    (gogoproto.jsontag) = ""
  ];
  // SessionMetadata is a common event session metadata.
  SessionMetadata Session = 3 [
    (gogoproto.nullable) = false,
    (gogoproto.embed) = true,
    (gogoproto.jsontag) = ""
  ];
  // Database contains database related metadata.
  DatabaseMetadata Database = 4 [
    (gogoproto.nullable) = false,
    (gogoproto.embed) = true,
    (gogoproto.jsontag) = ""
  ];
  // Query is the prepared statement query.
  string Query = 5 [(gogoproto.jsontag) = "query"];
}

// MySQLStatementExecute is emitted when a MySQL client executes a prepared
// statement using the prepared statement protocol.
message MySQLStatementExecute {
  // Metadata is a common event metadata.
  Metadata Metadata = 1 [
    (gogoproto.nullable) = false,
    (gogoproto.embed) = true,
    (gogoproto.jsontag) = ""
  ];
  // User is a common user event metadata.
  UserMetadata User = 2 [
    (gogoproto.nullable) = false,
    (gogoproto.embed) = true,
    (gogoproto.jsontag) = ""
  ];
  // SessionMetadata is a common event session metadata.
  SessionMetadata Session = 3 [
    (gogoproto.nullable) = false,
    (gogoproto.embed) = true,
    (gogoproto.jsontag) = ""
  ];
  // Database contains database related metadata.
  DatabaseMetadata Database = 4 [
    (gogoproto.nullable) = false,
    (gogoproto.embed) = true,
    (gogoproto.jsontag) = ""
  ];
  // StatementID is the identifier of the prepared statement.
  uint32 StatementID = 5 [(gogoproto.jsontag) = "statement_id"];
  // Parameters are the parameters used to execute the prepared statement.
  repeated string Parameters = 6 [(gogoproto.jsontag) = "parameters"];
}

// MySQLStatementSendLongData is emitted when a MySQL client sends long bytes
// stream using the prepared statement protocol.
message MySQLStatementSendLongData {
  // Metadata is a common event metadata.
  Metadata Metadata = 1 [
    (gogoproto.nullable) = false,
    (gogoproto.embed) = true,
    (gogoproto.jsontag) = ""
  ];
  // User is a common user event metadata.
  UserMetadata User = 2 [
    (gogoproto.nullable) = false,
    (gogoproto.embed) = true,
    (gogoproto.jsontag) = ""
  ];
  // SessionMetadata is a common event session metadata.
  SessionMetadata Session = 3 [
    (gogoproto.nullable) = false,
    (gogoproto.embed) = true,
    (gogoproto.jsontag) = ""
  ];
  // Database contains database related metadata.
  DatabaseMetadata Database = 4 [
    (gogoproto.nullable) = false,
    (gogoproto.embed) = true,
    (gogoproto.jsontag) = ""
  ];
  // StatementID is the identifier of the prepared statement.
  uint32 StatementID = 5 [(gogoproto.jsontag) = "statement_id"];
  // ParameterID is the identifier of the parameter.
  uint32 ParameterID = 6 [(gogoproto.jsontag) = "parameter_id"];
  // DataSize is the size of the data.
  uint32 DataSize = 7 [(gogoproto.jsontag) = "data_size"];
}

// MySQLStatementClose is emitted when a MySQL client deallocates a prepared
// statement using the prepared statement protocol.
message MySQLStatementClose {
  // Metadata is a common event metadata.
  Metadata Metadata = 1 [
    (gogoproto.nullable) = false,
    (gogoproto.embed) = true,
    (gogoproto.jsontag) = ""
  ];
  // User is a common user event metadata.
  UserMetadata User = 2 [
    (gogoproto.nullable) = false,
    (gogoproto.embed) = true,
    (gogoproto.jsontag) = ""
  ];
  // SessionMetadata is a common event session metadata.
  SessionMetadata Session = 3 [
    (gogoproto.nullable) = false,
    (gogoproto.embed) = true,
    (gogoproto.jsontag) = ""
  ];
  // Database contains database related metadata.
  DatabaseMetadata Database = 4 [
    (gogoproto.nullable) = false,
    (gogoproto.embed) = true,
    (gogoproto.jsontag) = ""
  ];
  // StatementID is the identifier of the prepared statement.
  uint32 StatementID = 5 [(gogoproto.jsontag) = "statement_id"];
}

// MySQLStatementReset is emitted when a MySQL client resets the data of a
// prepared statement using the prepared statement protocol.
message MySQLStatementReset {
  // Metadata is a common event metadata.
  Metadata Metadata = 1 [
    (gogoproto.nullable) = false,
    (gogoproto.embed) = true,
    (gogoproto.jsontag) = ""
  ];
  // User is a common user event metadata.
  UserMetadata User = 2 [
    (gogoproto.nullable) = false,
    (gogoproto.embed) = true,
    (gogoproto.jsontag) = ""
  ];
  // SessionMetadata is a common event session metadata.
  SessionMetadata Session = 3 [
    (gogoproto.nullable) = false,
    (gogoproto.embed) = true,
    (gogoproto.jsontag) = ""
  ];
  // Database contains database related metadata.
  DatabaseMetadata Database = 4 [
    (gogoproto.nullable) = false,
    (gogoproto.embed) = true,
    (gogoproto.jsontag) = ""
  ];
  // StatementID is the identifier of the prepared statement.
  uint32 StatementID = 5 [(gogoproto.jsontag) = "statement_id"];
}

// MySQLStatementFetch is emitted when a MySQL client fetches rows from a
// prepared statement using the prepared statement protocol.
message MySQLStatementFetch {
  // Metadata is a common event metadata.
  Metadata Metadata = 1 [
    (gogoproto.nullable) = false,
    (gogoproto.embed) = true,
    (gogoproto.jsontag) = ""
  ];
  // User is a common user event metadata.
  UserMetadata User = 2 [
    (gogoproto.nullable) = false,
    (gogoproto.embed) = true,
    (gogoproto.jsontag) = ""
  ];
  // SessionMetadata is a common event session metadata.
  SessionMetadata Session = 3 [
    (gogoproto.nullable) = false,
    (gogoproto.embed) = true,
    (gogoproto.jsontag) = ""
  ];
  // Database contains database related metadata.
  DatabaseMetadata Database = 4 [
    (gogoproto.nullable) = false,
    (gogoproto.embed) = true,
    (gogoproto.jsontag) = ""
  ];
  // StatementID is the identifier of the prepared statement.
  uint32 StatementID = 5 [(gogoproto.jsontag) = "statement_id"];
  // RowsCount is the number of rows to fetch.
  uint32 RowsCount = 6 [(gogoproto.jsontag) = "rows_count"];
}

// MySQLStatementBulkExecute is emitted when a MySQL client executes a bulk
// insert of a prepared statement using the prepared statement protocol.
message MySQLStatementBulkExecute {
  // Metadata is a common event metadata.
  Metadata Metadata = 1 [
    (gogoproto.nullable) = false,
    (gogoproto.embed) = true,
    (gogoproto.jsontag) = ""
  ];
  // User is a common user event metadata.
  UserMetadata User = 2 [
    (gogoproto.nullable) = false,
    (gogoproto.embed) = true,
    (gogoproto.jsontag) = ""
  ];
  // SessionMetadata is a common event session metadata.
  SessionMetadata Session = 3 [
    (gogoproto.nullable) = false,
    (gogoproto.embed) = true,
    (gogoproto.jsontag) = ""
  ];
  // Database contains database related metadata.
  DatabaseMetadata Database = 4 [
    (gogoproto.nullable) = false,
    (gogoproto.embed) = true,
    (gogoproto.jsontag) = ""
  ];
  // StatementID is the identifier of the prepared statement.
  uint32 StatementID = 5 [(gogoproto.jsontag) = "statement_id"];
  // Parameters are the parameters used to execute the prepared statement.
  repeated string Parameters = 6 [(gogoproto.jsontag) = "parameters"];
}

// MySQLInitDB is emitted when a MySQL client changes the default schema for
// the connection.
message MySQLInitDB {
  // Metadata is a common event metadata.
  Metadata Metadata = 1 [
    (gogoproto.nullable) = false,
    (gogoproto.embed) = true,
    (gogoproto.jsontag) = ""
  ];
  // User is a common user event metadata.
  UserMetadata User = 2 [
    (gogoproto.nullable) = false,
    (gogoproto.embed) = true,
    (gogoproto.jsontag) = ""
  ];
  // SessionMetadata is a common event session metadata.
  SessionMetadata Session = 3 [
    (gogoproto.nullable) = false,
    (gogoproto.embed) = true,
    (gogoproto.jsontag) = ""
  ];
  // Database contains database related metadata.
  DatabaseMetadata Database = 4 [
    (gogoproto.nullable) = false,
    (gogoproto.embed) = true,
    (gogoproto.jsontag) = ""
  ];
  // SchemaName is the name of the schema to use.
  string SchemaName = 5 [(gogoproto.jsontag) = "schema_name"];
}

// MySQLCreateDB is emitted when a MySQL client creates a schema.
message MySQLCreateDB {
  // Metadata is a common event metadata.
  Metadata Metadata = 1 [
    (gogoproto.nullable) = false,
    (gogoproto.embed) = true,
    (gogoproto.jsontag) = ""
  ];
  // User is a common user event metadata.
  UserMetadata User = 2 [
    (gogoproto.nullable) = false,
    (gogoproto.embed) = true,
    (gogoproto.jsontag) = ""
  ];
  // SessionMetadata is a common event session metadata.
  SessionMetadata Session = 3 [
    (gogoproto.nullable) = false,
    (gogoproto.embed) = true,
    (gogoproto.jsontag) = ""
  ];
  // Database contains database related metadata.
  DatabaseMetadata Database = 4 [
    (gogoproto.nullable) = false,
    (gogoproto.embed) = true,
    (gogoproto.jsontag) = ""
  ];
  // SchemaName is the name of the schema to create.
  string SchemaName = 5 [(gogoproto.jsontag) = "schema_name"];
}

// MySQLDropDB is emitted when a MySQL client drops a schema.
message MySQLDropDB {
  // Metadata is a common event metadata.
  Metadata Metadata = 1 [
    (gogoproto.nullable) = false,
    (gogoproto.embed) = true,
    (gogoproto.jsontag) = ""
  ];
  // User is a common user event metadata.
  UserMetadata User = 2 [
    (gogoproto.nullable) = false,
    (gogoproto.embed) = true,
    (gogoproto.jsontag) = ""
  ];
  // SessionMetadata is a common event session metadata.
  SessionMetadata Session = 3 [
    (gogoproto.nullable) = false,
    (gogoproto.embed) = true,
    (gogoproto.jsontag) = ""
  ];
  // Database contains database related metadata.
  DatabaseMetadata Database = 4 [
    (gogoproto.nullable) = false,
    (gogoproto.embed) = true,
    (gogoproto.jsontag) = ""
  ];
  // SchemaName is the name of the schema to drop.
  string SchemaName = 5 [(gogoproto.jsontag) = "schema_name"];
}

// MySQLShutDown is emitted when a MySQL client asks the server to shut down.
message MySQLShutDown {
  // Metadata is a common event metadata.
  Metadata Metadata = 1 [
    (gogoproto.nullable) = false,
    (gogoproto.embed) = true,
    (gogoproto.jsontag) = ""
  ];
  // User is a common user event metadata.
  UserMetadata User = 2 [
    (gogoproto.nullable) = false,
    (gogoproto.embed) = true,
    (gogoproto.jsontag) = ""
  ];
  // SessionMetadata is a common event session metadata.
  SessionMetadata Session = 3 [
    (gogoproto.nullable) = false,
    (gogoproto.embed) = true,
    (gogoproto.jsontag) = ""
  ];
  // Database contains database related metadata.
  DatabaseMetadata Database = 4 [
    (gogoproto.nullable) = false,
    (gogoproto.embed) = true,
    (gogoproto.jsontag) = ""
  ];
}

// MySQLProcessKill is emitted when a MySQL client asks the server to terminate
// a connection.
message MySQLProcessKill {
  // Metadata is a common event metadata.
  Metadata Metadata = 1 [
    (gogoproto.nullable) = false,
    (gogoproto.embed) = true,
    (gogoproto.jsontag) = ""
  ];
  // User is a common user event metadata.
  UserMetadata User = 2 [
    (gogoproto.nullable) = false,
    (gogoproto.embed) = true,
    (gogoproto.jsontag) = ""
  ];
  // SessionMetadata is a common event session metadata.
  SessionMetadata Session = 3 [
    (gogoproto.nullable) = false,
    (gogoproto.embed) = true,
    (gogoproto.jsontag) = ""
  ];
  // Database contains database related metadata.
  DatabaseMetadata Database = 4 [
    (gogoproto.nullable) = false,
    (gogoproto.embed) = true,
    (gogoproto.jsontag) = ""
  ];
  // ProcessID is the process ID of a connection.
  uint32 ProcessID = 5 [(gogoproto.jsontag) = "process_id"];
}

// MySQLDebug is emitted when a MySQL client asks the server to dump internal
// debug info to stdout.
message MySQLDebug {
  // Metadata is a common event metadata.
  Metadata Metadata = 1 [
    (gogoproto.nullable) = false,
    (gogoproto.embed) = true,
    (gogoproto.jsontag) = ""
  ];
  // User is a common user event metadata.
  UserMetadata User = 2 [
    (gogoproto.nullable) = false,
    (gogoproto.embed) = true,
    (gogoproto.jsontag) = ""
  ];
  // SessionMetadata is a common event session metadata.
  SessionMetadata Session = 3 [
    (gogoproto.nullable) = false,
    (gogoproto.embed) = true,
    (gogoproto.jsontag) = ""
  ];
  // Database contains database related metadata.
  DatabaseMetadata Database = 4 [
    (gogoproto.nullable) = false,
    (gogoproto.embed) = true,
    (gogoproto.jsontag) = ""
  ];
}

// MySQLRefresh is emitted when a MySQL client sends refresh commands.
message MySQLRefresh {
  // Metadata is a common event metadata.
  Metadata Metadata = 1 [
    (gogoproto.nullable) = false,
    (gogoproto.embed) = true,
    (gogoproto.jsontag) = ""
  ];
  // User is a common user event metadata.
  UserMetadata User = 2 [
    (gogoproto.nullable) = false,
    (gogoproto.embed) = true,
    (gogoproto.jsontag) = ""
  ];
  // SessionMetadata is a common event session metadata.
  SessionMetadata Session = 3 [
    (gogoproto.nullable) = false,
    (gogoproto.embed) = true,
    (gogoproto.jsontag) = ""
  ];
  // Database contains database related metadata.
  DatabaseMetadata Database = 4 [
    (gogoproto.nullable) = false,
    (gogoproto.embed) = true,
    (gogoproto.jsontag) = ""
  ];
  // Subcommand is the string representation of the subcommand.
  string Subcommand = 5 [(gogoproto.jsontag) = "subcommand"];
}

// SQLServerRPCRequest is emitted when a user executes a MSSQL Server RPC command.
message SQLServerRPCRequest {
  // Metadata is a common event metadata.
  Metadata Metadata = 1 [
    (gogoproto.nullable) = false,
    (gogoproto.embed) = true,
    (gogoproto.jsontag) = ""
  ];
  // User is a common user event metadata.
  UserMetadata User = 2 [
    (gogoproto.nullable) = false,
    (gogoproto.embed) = true,
    (gogoproto.jsontag) = ""
  ];
  // SessionMetadata is a common event session metadata.
  SessionMetadata Session = 3 [
    (gogoproto.nullable) = false,
    (gogoproto.embed) = true,
    (gogoproto.jsontag) = ""
  ];
  // Database contains database related metadata.
  DatabaseMetadata Database = 4 [
    (gogoproto.nullable) = false,
    (gogoproto.embed) = true,
    (gogoproto.jsontag) = ""
  ];
  // Procname is the RPC SQL Server procedure name.
  string Procname = 5 [(gogoproto.jsontag) = "proc_name,omitempty"];
  // Parameters are the RPC parameters used to execute RPC Procedure..
  repeated string Parameters = 6 [(gogoproto.jsontag) = "parameters,omitempty"];
}

// DatabaseSessionMalformedPacket is emitted when a database sends a malformed packet.
message DatabaseSessionMalformedPacket {
  // Metadata is a common event metadata.
  Metadata Metadata = 1 [
    (gogoproto.nullable) = false,
    (gogoproto.embed) = true,
    (gogoproto.jsontag) = ""
  ];
  // User is a common user event metadata.
  UserMetadata User = 2 [
    (gogoproto.nullable) = false,
    (gogoproto.embed) = true,
    (gogoproto.jsontag) = ""
  ];
  // SessionMetadata is a common event session metadata.
  SessionMetadata Session = 3 [
    (gogoproto.nullable) = false,
    (gogoproto.embed) = true,
    (gogoproto.jsontag) = ""
  ];
  // Database contains database related metadata.
  DatabaseMetadata Database = 4 [
    (gogoproto.nullable) = false,
    (gogoproto.embed) = true,
    (gogoproto.jsontag) = ""
  ];
  // Payload is the malformed packet payload.
  bytes Payload = 5 [(gogoproto.jsontag) = "payload,omitempty"];
}

// ElasticsearchCategory specifies Elasticsearch request category.
enum ElasticsearchCategory {
  // GENERAL is for otherwise uncategorized calls.
  GENERAL = 0;
  // SECURITY is for _security and _ssl APIs.
  SECURITY = 1;
  // SEARCH is for search-related APIs.
  SEARCH = 2;
  // SQL covers _sql API.
  SQL = 3;
}

// ElasticsearchRequest is emitted when user executes an Elasticsearch request, which isn't
// covered by API-specific events.
message ElasticsearchRequest {
  // Metadata is a common event metadata.
  Metadata Metadata = 1 [
    (gogoproto.nullable) = false,
    (gogoproto.embed) = true,
    (gogoproto.jsontag) = ""
  ];
  // User is a common user event metadata.
  UserMetadata User = 2 [
    (gogoproto.nullable) = false,
    (gogoproto.embed) = true,
    (gogoproto.jsontag) = ""
  ];
  // SessionMetadata is a common event session metadata.
  SessionMetadata Session = 3 [
    (gogoproto.nullable) = false,
    (gogoproto.embed) = true,
    (gogoproto.jsontag) = ""
  ];
  // Database contains database related metadata.
  DatabaseMetadata Database = 4 [
    (gogoproto.nullable) = false,
    (gogoproto.embed) = true,
    (gogoproto.jsontag) = ""
  ];

  // Path is relative path in the URL.
  string Path = 5 [(gogoproto.jsontag) = "path"];
  // RawQuery are the encoded query values.
  string RawQuery = 6 [(gogoproto.jsontag) = "raw_query"];
  // Method is the request HTTP method, like GET/POST/DELETE/etc.
  string Method = 7 [(gogoproto.jsontag) = "method"];
  // Body is the request HTTP body.
  bytes Body = 8 [(gogoproto.jsontag) = "body"];
  // Headers are the HTTP request headers.
  wrappers.LabelValues Headers = 9 [
    (gogoproto.nullable) = false,
    (gogoproto.jsontag) = "headers,omitempty",
    (gogoproto.customtype) = "github.com/gravitational/teleport/api/types/wrappers.Traits"
  ];

  // Category represents the category if API being accessed in a given request.
  ElasticsearchCategory Category = 10 [(gogoproto.jsontag) = "category"];

  // Target is an optional field indicating the target index or set of indices used as a subject of request.
  string Target = 11 [(gogoproto.jsontag) = "target"];

  // Query is an optional text of query (e.g. an SQL select statement for _sql API), if a request includes it.
  string Query = 12 [(gogoproto.jsontag) = "query"];
}

// DynamoDBRequest is emitted when a user executes a DynamoDB request via database-access.
message DynamoDBRequest {
  // Metadata is a common event metadata.
  Metadata Metadata = 1 [
    (gogoproto.nullable) = false,
    (gogoproto.embed) = true,
    (gogoproto.jsontag) = ""
  ];
  // User is a common user event metadata.
  UserMetadata User = 2 [
    (gogoproto.nullable) = false,
    (gogoproto.embed) = true,
    (gogoproto.jsontag) = ""
  ];
  // SessionMetadata is a common event session metadata.
  SessionMetadata Session = 3 [
    (gogoproto.nullable) = false,
    (gogoproto.embed) = true,
    (gogoproto.jsontag) = ""
  ];
  // Database contains database related metadata.
  DatabaseMetadata Database = 4 [
    (gogoproto.nullable) = false,
    (gogoproto.embed) = true,
    (gogoproto.jsontag) = ""
  ];

  uint32 StatusCode = 5 [(gogoproto.jsontag) = "status_code"];
  // Path is relative path in the URL.
  string Path = 6 [(gogoproto.jsontag) = "path"];
  // RawQuery are the encoded query values.
  string RawQuery = 7 [(gogoproto.jsontag) = "raw_query"];
  // Method is the request HTTP method, like GET/POST/DELETE/etc.
  string Method = 8 [(gogoproto.jsontag) = "method"];
  // Target is the API target in the X-Amz-Target header.
  string Target = 9 [(gogoproto.jsontag) = "target"];
  // Body is the HTTP request json body.
  // The Struct type is a wrapper around protobuf/types.Struct and is used to marshal the JSON body correctly.
  google.protobuf.Struct Body = 10 [
    (gogoproto.jsontag) = "body,omitempty",
    (gogoproto.casttype) = "Struct"
  ];
}

// AppSessionDynamoDBRequest is emitted when a user executes a DynamoDB request via app access.
message AppSessionDynamoDBRequest {
  // Metadata is a common event metadata.
  Metadata Metadata = 1 [
    (gogoproto.nullable) = false,
    (gogoproto.embed) = true,
    (gogoproto.jsontag) = ""
  ];
  // User is a common user event metadata.
  UserMetadata User = 2 [
    (gogoproto.nullable) = false,
    (gogoproto.embed) = true,
    (gogoproto.jsontag) = ""
  ];
  // App is a common application resource metadata.
  AppMetadata App = 3 [
    (gogoproto.nullable) = false,
    (gogoproto.embed) = true,
    (gogoproto.jsontag) = ""
  ];
  // AWS contains extra AWS metadata of the request.
  AWSRequestMetadata AWS = 4 [
    (gogoproto.nullable) = false,
    (gogoproto.embed) = true,
    (gogoproto.jsontag) = ""
  ];

  // SessionChunkID is the ID of the app session chunk that this request belongs to.
  // This is more appropriate to include than the app session id, since it is the chunk
  // id that is needed to play back the session chunk with tsh. The session chunk event
  // already includes the app session id.
  string SessionChunkID = 5 [(gogoproto.jsontag) = "session_chunk_id"];
  // StatusCode the HTTP response code for the request.
  uint32 StatusCode = 6 [(gogoproto.jsontag) = "status_code"];
  // Path is relative path in the URL.
  string Path = 7 [(gogoproto.jsontag) = "path"];
  // RawQuery are the encoded query values.
  string RawQuery = 8 [(gogoproto.jsontag) = "raw_query"];
  // Method is the request HTTP method, like GET/POST/DELETE/etc.
  string Method = 9 [(gogoproto.jsontag) = "method"];
  // Target is the API target in the X-Amz-Target header.
  string Target = 10 [(gogoproto.jsontag) = "target"];
  // Body is the HTTP request json body.
  // The Struct type is a wrapper around protobuf/types.Struct and is used to marshal the JSON body correctly.
  google.protobuf.Struct Body = 11 [
    (gogoproto.jsontag) = "body,omitempty",
    (gogoproto.casttype) = "Struct"
  ];
}

// UpgradeWindowStartMetadata contains common upgrade window information.
message UpgradeWindowStartMetadata {
  // UpgradeWindowStart is the upgrade window time.
  string UpgradeWindowStart = 1 [(gogoproto.jsontag) = "upgrade_window_start,omitempty"];
}

// UpgradeWindowStartUpdate is emitted when a user updates the cloud upgrade window start time.
message UpgradeWindowStartUpdate {
  // Metadata is a common event metadata.
  Metadata Metadata = 1 [
    (gogoproto.nullable) = false,
    (gogoproto.embed) = true,
    (gogoproto.jsontag) = ""
  ];
  // User is a common user event metadata.
  UserMetadata User = 2 [
    (gogoproto.nullable) = false,
    (gogoproto.embed) = true,
    (gogoproto.jsontag) = ""
  ];
  // SessionMetadata is a common event session metadata.
  SessionMetadata Session = 3 [
    (gogoproto.nullable) = false,
    (gogoproto.embed) = true,
    (gogoproto.jsontag) = ""
  ];
  // UpgradeWindowStartMetadata contains upgrade window related metadata.
  UpgradeWindowStartMetadata UpgradeWindowStart = 4 [
    (gogoproto.nullable) = false,
    (gogoproto.embed) = true,
    (gogoproto.jsontag) = ""
  ];
}

// SessionRecordingAccess is emitted when a session recording is accessed, allowing
// session views to be included in the audit log
message SessionRecordingAccess {
  // Metadata is a common event metadata.
  Metadata Metadata = 1 [
    (gogoproto.nullable) = false,
    (gogoproto.embed) = true,
    (gogoproto.jsontag) = ""
  ];
  // SessionID is the ID of the session.
  string SessionID = 2 [(gogoproto.jsontag) = "sid"];
  // UserMetadata is a common user event metadata.
  UserMetadata UserMetadata = 3 [
    (gogoproto.nullable) = false,
    (gogoproto.embed) = true,
    (gogoproto.jsontag) = ""
  ];
}

// KubeClusterMetadata contains common kubernetes cluster information.
message KubeClusterMetadata {
  // KubeLabels are the configured cluster labels.
  map<string, string> KubeLabels = 1 [
    (gogoproto.nullable) = false,
    (gogoproto.jsontag) = "kube_labels,omitempty"
  ];
}

// KubernetesClusterCreate is emitted when a new kubernetes cluster resource is created.
message KubernetesClusterCreate {
  // Metadata is a common event metadata.
  Metadata Metadata = 1 [
    (gogoproto.nullable) = false,
    (gogoproto.embed) = true,
    (gogoproto.jsontag) = ""
  ];
  // User is a common user event metadata.
  UserMetadata User = 2 [
    (gogoproto.nullable) = false,
    (gogoproto.embed) = true,
    (gogoproto.jsontag) = ""
  ];
  // ResourceMetadata is a common resource event metadata.
  ResourceMetadata Resource = 3 [
    (gogoproto.nullable) = false,
    (gogoproto.embed) = true,
    (gogoproto.jsontag) = ""
  ];
  // KubeClusterMetadata is a common kubernetes resource metadata.
  KubeClusterMetadata KubeClusterMetadata = 4 [
    (gogoproto.nullable) = false,
    (gogoproto.embed) = true,
    (gogoproto.jsontag) = ""
  ];
}

// KubernetesClusterUpdate is emitted when an existing kubernetes cluster resource is updated.
message KubernetesClusterUpdate {
  // Metadata is a common event metadata.
  Metadata Metadata = 1 [
    (gogoproto.nullable) = false,
    (gogoproto.embed) = true,
    (gogoproto.jsontag) = ""
  ];
  // User is a common user event metadata.
  UserMetadata User = 2 [
    (gogoproto.nullable) = false,
    (gogoproto.embed) = true,
    (gogoproto.jsontag) = ""
  ];
  // ResourceMetadata is a common resource event metadata.
  ResourceMetadata Resource = 3 [
    (gogoproto.nullable) = false,
    (gogoproto.embed) = true,
    (gogoproto.jsontag) = ""
  ];
  // KubeClusterMetadata is a common kubernetes resource metadata.
  KubeClusterMetadata KubeClusterMetadata = 4 [
    (gogoproto.nullable) = false,
    (gogoproto.embed) = true,
    (gogoproto.jsontag) = ""
  ];
}

// KubernetesClusterDelete is emitted when a kubernetes cluster resource is deleted.
message KubernetesClusterDelete {
  // Metadata is a common event metadata.
  Metadata Metadata = 1 [
    (gogoproto.nullable) = false,
    (gogoproto.embed) = true,
    (gogoproto.jsontag) = ""
  ];
  // User is a common user event metadata.
  UserMetadata User = 2 [
    (gogoproto.nullable) = false,
    (gogoproto.embed) = true,
    (gogoproto.jsontag) = ""
  ];
  // ResourceMetadata is a common resource event metadata.
  ResourceMetadata Resource = 3 [
    (gogoproto.nullable) = false,
    (gogoproto.embed) = true,
    (gogoproto.jsontag) = ""
  ];
}

// SSMRun is emitted after an AWS SSM document completes execution.
message SSMRun {
  // Metadata is a common event metadata.
  Metadata Metadata = 1 [
    (gogoproto.nullable) = false,
    (gogoproto.embed) = true,
    (gogoproto.jsontag) = ""
  ];

  // CommandID is the id of the SSM command that was run.
  string CommandID = 2 [(gogoproto.jsontag) = "command_id"];

  // InstanceID is the id of the EC2 instance the command was run on.
  string InstanceID = 3 [(gogoproto.jsontag) = "instance_id"];

  // ExitCode is the exit code resulting from the script run.
  int64 ExitCode = 4 [(gogoproto.jsontag) = "exit_code"];

  // Status represents the success or failure status of a script run.
  string Status = 5 [(gogoproto.jsontag) = "status"];

  // AccountID is the id of the AWS account that ran the command.
  string AccountID = 6 [(gogoproto.jsontag) = "account_id"];

  // Region is the AWS region the command was ran in.
  string Region = 7 [(gogoproto.jsontag) = "region"];
}

// CassandraSession is emitted when a Cassandra client sends
// the prepare a CQL statement.
message CassandraPrepare {
  // Metadata is a common event metadata.
  Metadata Metadata = 1 [
    (gogoproto.nullable) = false,
    (gogoproto.embed) = true,
    (gogoproto.jsontag) = ""
  ];
  // User is a common user event metadata.
  UserMetadata User = 2 [
    (gogoproto.nullable) = false,
    (gogoproto.embed) = true,
    (gogoproto.jsontag) = ""
  ];
  // SessionMetadata is a common event session metadata.
  SessionMetadata Session = 3 [
    (gogoproto.nullable) = false,
    (gogoproto.embed) = true,
    (gogoproto.jsontag) = ""
  ];
  // Database contains database related metadata.
  DatabaseMetadata Database = 4 [
    (gogoproto.nullable) = false,
    (gogoproto.embed) = true,
    (gogoproto.jsontag) = ""
  ];
  // Query is the CQL statement.
  string Query = 5 [(gogoproto.jsontag) = "query,omitempty"];
  // Keyspace is the keyspace the statement is in.
  string Keyspace = 6 [(gogoproto.jsontag) = "keyspace,omitempty"];
}

// CassandraExecute is emitted when a Cassandra client executes a CQL statement.
message CassandraExecute {
  // Metadata is a common event metadata.
  Metadata Metadata = 1 [
    (gogoproto.nullable) = false,
    (gogoproto.embed) = true,
    (gogoproto.jsontag) = ""
  ];
  // User is a common user event metadata.
  UserMetadata User = 2 [
    (gogoproto.nullable) = false,
    (gogoproto.embed) = true,
    (gogoproto.jsontag) = ""
  ];
  // SessionMetadata is a common event session metadata.
  SessionMetadata Session = 3 [
    (gogoproto.nullable) = false,
    (gogoproto.embed) = true,
    (gogoproto.jsontag) = ""
  ];
  // Database contains database related metadata.
  DatabaseMetadata Database = 4 [
    (gogoproto.nullable) = false,
    (gogoproto.embed) = true,
    (gogoproto.jsontag) = ""
  ];
  // QueryId is the prepared query id to execute.
  string QueryId = 5 [(gogoproto.jsontag) = "query_id,omitempty"];
}

// CassandraBatch is emitted when a Cassandra client executes a batch of CQL statements.
message CassandraBatch {
  // Metadata is a common event metadata.
  Metadata Metadata = 1 [
    (gogoproto.nullable) = false,
    (gogoproto.embed) = true,
    (gogoproto.jsontag) = ""
  ];
  // User is a common user event metadata.
  UserMetadata User = 2 [
    (gogoproto.nullable) = false,
    (gogoproto.embed) = true,
    (gogoproto.jsontag) = ""
  ];
  // SessionMetadata is a common event session metadata.
  SessionMetadata Session = 3 [
    (gogoproto.nullable) = false,
    (gogoproto.embed) = true,
    (gogoproto.jsontag) = ""
  ];
  // Database contains database related metadata.
  DatabaseMetadata Database = 4 [
    (gogoproto.nullable) = false,
    (gogoproto.embed) = true,
    (gogoproto.jsontag) = ""
  ];

  // Consistency is the consistency level to use.
  string Consistency = 5 [(gogoproto.jsontag) = "consistency,omitempty"];
  // Keyspace is the keyspace the statement is in.
  string Keyspace = 6 [(gogoproto.jsontag) = "keyspace,omitempty"];
  // BatchType is the type of batch.
  string BatchType = 7 [(gogoproto.jsontag) = "batch_type,omitempty"];
  // BatchChild represents a single child batch statement.
  message BatchChild {
    // Value is a single value to bind to the query.
    message Value {
      // Type is the type of the value.
      uint32 Type = 1 [(gogoproto.jsontag) = "type,omitempty"];
      // Contents is the value contents.
      bytes Contents = 2 [(gogoproto.jsontag) = "contents,omitempty"];
    }
    // ID is the id of the statement.
    string ID = 1 [(gogoproto.jsontag) = "id,omitempty"];
    // Query the CQL statement to execute.
    string Query = 2 [(gogoproto.jsontag) = "query,omitempty"];
    // Values is the values to bind to the query.
    repeated Value Values = 3 [(gogoproto.jsontag) = "values,omitempty"];
  }
  // Children is batch children statements.
  repeated BatchChild Children = 8 [(gogoproto.jsontag) = "children,omitempty"];
}

// CassandraRegister is emitted when a Cassandra client
// request to register for the specified event types.
message CassandraRegister {
  // Metadata is a common event metadata.
  Metadata Metadata = 1 [
    (gogoproto.nullable) = false,
    (gogoproto.embed) = true,
    (gogoproto.jsontag) = ""
  ];
  // User is a common user event metadata.
  UserMetadata User = 2 [
    (gogoproto.nullable) = false,
    (gogoproto.embed) = true,
    (gogoproto.jsontag) = ""
  ];
  // SessionMetadata is a common event session metadata.
  SessionMetadata Session = 3 [
    (gogoproto.nullable) = false,
    (gogoproto.embed) = true,
    (gogoproto.jsontag) = ""
  ];
  // Database contains database related metadata.
  DatabaseMetadata Database = 4 [
    (gogoproto.nullable) = false,
    (gogoproto.embed) = true,
    (gogoproto.jsontag) = ""
  ];
  // EventTypes is the list of event types to register for.
  repeated string EventTypes = 5 [(gogoproto.jsontag) = "event_types,omitempty"];
}<|MERGE_RESOLUTION|>--- conflicted
+++ resolved
@@ -3215,10 +3215,6 @@
     (gogoproto.jsontag) = "allowed_resource_ids,omitempty",
     (gogoproto.nullable) = false
   ];
-<<<<<<< HEAD
-  // AzureIdentities is a list of allowed Azure identities user can assume.
-  repeated string AzureIdentities = 23 [(gogoproto.jsontag) = "azure_identities,omitempty"];
-=======
   // PreviousIdentityExpires is the expiry time of the identity/cert that this
   // identity/cert was derived from. It is used to determine a session's hard
   // deadline in cases where both require_session_mfa and disconnect_expired_cert
@@ -3228,7 +3224,8 @@
     (gogoproto.nullable) = false,
     (gogoproto.jsontag) = "prev_identity_expires"
   ];
->>>>>>> ce9af894
+  // AzureIdentities is a list of allowed Azure identities user can assume.
+  repeated string AzureIdentities = 24 [(gogoproto.jsontag) = "azure_identities,omitempty"];
 }
 
 // RouteToApp contains parameters for application access certificate requests.
